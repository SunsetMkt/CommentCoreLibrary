--- conflicted
+++ resolved
@@ -1197,7 +1197,6 @@
 			console.error('Program Error');
 		if(count > 1500) console.error('Too many run cycles.');
 	}
-<<<<<<< HEAD
 	return -1;
 };
 Array.prototype.binsert = function(what,how){
@@ -1210,94 +1209,6 @@
 		opacity:1,
 		globalScale:1,
 		scrollScale:1
-=======
-
-	/** Public **/
-	CommentManager.prototype.stop = function(){
-		this.stopTimer();
-        for(var i = 0; i < this.runline.length; i++){
-            if(typeof this.runline[i].stop !== "undefined"){
-                this.runline[i].stop();
-            }
-        }
-	};
-
-	CommentManager.prototype.start = function(){
-		this.startTimer();
-	};
-
-	CommentManager.prototype.seek = function(time){
-		this.position = BinArray.bsearch(this.timeline, time, function(a,b){
-			if(a < b.stime) return -1
-			else if(a > b.stime) return 1;
-			else return 0;
-		});
-	};
-
-	CommentManager.prototype.validate = function(cmt){
-		if(cmt == null)
-			return false;
-		return this.filter.doValidate(cmt);
-	};
-
-	CommentManager.prototype.load = function(a){
-		this.timeline = a;
-		this.timeline.sort(function(a,b){
-			if(a.stime > b.stime) return 2;
-			else if(a.stime < b.stime) return -2;
-			else{
-				if(a.date > b.date) return 1;
-				else if(a.date < b.date) return -1;
-				else if(a.dbid != null && b.dbid != null){
-					if(a.dbid > b.dbid) return 1;
-					else if(a.dbid < b.dbid) return -1;
-					return 0;
-				}else
-					return 0;
-			}
-		});
-		this.dispatchEvent("load");
-	};
-
-	CommentManager.prototype.insert = function(c){
-		var index = BinArray.binsert(this.timeline, c, function(a,b){
-			if(a.stime > b.stime) return 2;
-			else if(a.stime < b.stime) return -2;
-			else{
-				if(a.date > b.date) return 1;
-				else if(a.date < b.date) return -1;
-				else if(a.dbid != null && b.dbid != null){
-					if(a.dbid > b.dbid) return 1;
-					else if(a.dbid < b.dbid) return -1;
-					return 0;
-				}else
-					return 0;
-			}
-		});
-		if(index <= this.position){
-			this.position++;
-		}
-		this.dispatchEvent("insert");
-	};
-
-	CommentManager.prototype.clear = function(){
-		while(this.runline.length > 0){
-			this.runline[0].finish();
-		}
-		this.dispatchEvent("clear");
-	};
-
-	CommentManager.prototype.setBounds = function(){
-		this.width = this.stage.offsetWidth;
-		this.height= this.stage.offsetHeight;
-		this.dispatchEvent("resize");
-		for(var comAlloc in this.csa){
-			this.csa[comAlloc].setBounds(this.width,this.height);
-		}
-		// Update 3d perspective
-		this.stage.style.perspective = this.width * Math.tan(40 * Math.PI/180) / 2 + "px";
-		this.stage.style.webkitPerspective = this.width * Math.tan(40 * Math.PI/180) / 2 + "px";
->>>>>>> c4d57c32
 	};
 	this.timeline = [];
 	this.runline = [];
@@ -1355,7 +1266,6 @@
 	this.stopTimer = function(){};
 }
 	
-<<<<<<< HEAD
 /** Public **/
 CommentManager.prototype.seek = function(time){
 	this.position = this.timeline.bsearch(time,function(a,b){
@@ -1383,77 +1293,6 @@
 				return 0;
 			}else
 				return 0;
-=======
-	};
-	CommentManager.prototype.send = function(data){
-		if(data.mode === 8){
-			console.log(data);
-			if(this.scripting){
-				console.log(this.scripting.eval(data.code));
-			}
-			return;
-		}
-		if(this.filter != null){
-			data = this.filter.doModify(data);
-			if(data == null) return;
-		}
-		if(data.mode === 1 || data.mode === 2 || data.mode === 6){
-			var cmt = new CSSScrollComment(this, data);
-		}else{
-			var cmt = new CoreComment(this, data);
-		}
-		switch(cmt.mode){
-			case 1:cmt.align = 0;break;
-			case 2:cmt.align = 2;break;
-			case 4:cmt.align = 2;break;
-			case 5:cmt.align = 0;break;
-			case 6:cmt.align = 1;break;
-		}
-		cmt.init();
-		this.stage.appendChild(cmt.dom);
-		switch(cmt.mode){
-			default:
-			case 1:{this.csa.scroll.add(cmt);}break;
-			case 2:{this.csa.scrollbtm.add(cmt);}break;
-			case 4:{this.csa.bottom.add(cmt);}break;
-			case 5:{this.csa.top.add(cmt);}break;
-			case 6:{this.csa.reverse.add(cmt);}break;
-			case 17:
-			case 7:{
-				if(data.rY !== 0 || data.rZ !== 0){
-					/** TODO: revise when browser manufacturers make up their mind on Transform APIs **/
-					cmt.dom.style.transform = getRotMatrix(data.rY, data.rZ);
-					cmt.dom.style.webkitTransform = getRotMatrix(data.rY, data.rZ);
-					cmt.dom.style.OTransform = getRotMatrix(data.rY, data.rZ);
-					cmt.dom.style.MozTransform = getRotMatrix(data.rY, data.rZ);
-					cmt.dom.style.MSTransform = getRotMatrix(data.rY, data.rZ);
-				}
-			}break;
-		}
-		cmt.y = cmt.y;
-		this.dispatchEvent("enterComment", cmt);
-		this.runline.push(cmt);
-	};
-	CommentManager.prototype.sendComment = function(data){
-		console.log("CommentManager.sendComment is deprecated. Please use send instead");
-		this.send(data); // Wrapper for Backwards Compatible APIs
-	};
-	CommentManager.prototype.finish = function(cmt){
-		this.dispatchEvent("exitComment", cmt);
-		this.stage.removeChild(cmt.dom);
-		var index = this.runline.indexOf(cmt);
-		if(index >= 0){
-			this.runline.splice(index, 1);
-		}
-		switch(cmt.mode){
-			default:
-			case 1:{this.csa.scroll.remove(cmt);}break;
-			case 2:{this.csa.scrollbtm.remove(cmt);}break;
-			case 4:{this.csa.bottom.remove(cmt);}break;
-			case 5:{this.csa.top.remove(cmt);}break;
-			case 6:{this.csa.reverse.remove(cmt);}break;
-			case 7:break;
->>>>>>> c4d57c32
 		}
 	});
 };
