.abp{
  position:relative;
}
.abp .container{
  -webkit-transform: matrix3d(1,0,0,0,0,1,0,0,0,0,1,0,0,0,0,1);
          transform: matrix3d(1,0,0,0,0,1,0,0,0,0,1,0,0,0,0,1);
  position: absolute;
  display: block;
  overflow: hidden;
  margin: 0;
  border: 0;
  top: 0;
  left: 0;
  bottom: 0;
  right: 0;
  z-index: 9999;
  touch-callout: none;
  -webkit-user-select: none;
     -moz-user-select: none;
      -ms-user-select: none;
          user-select: none;
}
.abp .container .cmt{
<<<<<<< HEAD
	padding:3px 0 0 0;margin:0;
	line-height:100%;
	font-family:Simhei,Simsun,Heiti,"MS Mincho","Meiryo","Microsoft Yahei",monospace;
	text-decoration:none;
	text-shadow: -1px 0 black, 0 1px black, 1px 0 black, 0 -1px black;
	color:#fff;
	letter-spacing:0;
	font-size:25px;
	position:absolute;
	word-break:none;
	text-wrap:none;
	-webkit-text-size-adjust: none;
	text-size-adjust: none;
	white-space: pre;
}
.cmt.paused{
	-webkit-animation-play-state:paused;
	-moz-animation-play-state:paused;
	-o-animation-play-state:paused; 
	animation-play-state:paused;
}
.cmt.noshadow{
	text-shadow: none !important;
	-webkit-text-stroke: none !important;
}
.cmt.rshadow{
	text-shadow: -1px 0 white, 0 1px white, 1px 0 white, 0 -1px white !important;
}
/** Here because some UP-ers use chinese font names, and some of us are on Linux **/
=======
  -webkit-transform: matrix3d(1,0,0,0,0,1,0,0,0,0,1,0,0,0,0,1);
          transform: matrix3d(1,0,0,0,0,1,0,0,0,0,1,0,0,0,0,1);
  position: absolute;
  padding: 3px 0 0 0;
  margin: 0;
  color: #fff;
  font-family: SimHei, SimSun, Heiti, "MS Mincho", "Meiryo", "Microsoft YaHei", monospace;
  font-size: 25px;
  text-decoration: none;
  text-shadow: -1px 0 black, 0 1px black, 1px 0 black, 0 -1px black;
  -webkit-text-size-adjust: none;
      -ms-text-size-adjust: none;
          text-size-adjust: none;
  line-height: 100%;
  letter-spacing: 0;
  word-break: keep-all;
  white-space: pre;

}
.abp .container .cmt.noshadow{
  text-shadow: none;
}
.abp .container .cmt.rshadow{
  text-shadow: -1px 0 white, 0 1px white, 1px 0 white, 0 -1px white;
}

/** Aliases for Chinese named fonts because they don't work on *nix **/
@font-face{
  font-family: "\9ED1\4F53";
  src:local('SimHei');
}

@font-face{
  font-family: "\5B8B\4F53";
  src:local('SimSun');
}

>>>>>>> bb3f1158
@font-face{
  font-family: "\534E\6587\6977\4F53";
  src:local('SimKai');
}

@font-face{
  font-family: "\5E7C\5706";
  src:local('YouYuan');
}

@font-face{
  font-family: "\5FAE\8F6F\96C5\9ED1";
  src:local('Microsoft YaHei');
}<|MERGE_RESOLUTION|>--- conflicted
+++ resolved
@@ -21,37 +21,6 @@
           user-select: none;
 }
 .abp .container .cmt{
-<<<<<<< HEAD
-	padding:3px 0 0 0;margin:0;
-	line-height:100%;
-	font-family:Simhei,Simsun,Heiti,"MS Mincho","Meiryo","Microsoft Yahei",monospace;
-	text-decoration:none;
-	text-shadow: -1px 0 black, 0 1px black, 1px 0 black, 0 -1px black;
-	color:#fff;
-	letter-spacing:0;
-	font-size:25px;
-	position:absolute;
-	word-break:none;
-	text-wrap:none;
-	-webkit-text-size-adjust: none;
-	text-size-adjust: none;
-	white-space: pre;
-}
-.cmt.paused{
-	-webkit-animation-play-state:paused;
-	-moz-animation-play-state:paused;
-	-o-animation-play-state:paused; 
-	animation-play-state:paused;
-}
-.cmt.noshadow{
-	text-shadow: none !important;
-	-webkit-text-stroke: none !important;
-}
-.cmt.rshadow{
-	text-shadow: -1px 0 white, 0 1px white, 1px 0 white, 0 -1px white !important;
-}
-/** Here because some UP-ers use chinese font names, and some of us are on Linux **/
-=======
   -webkit-transform: matrix3d(1,0,0,0,0,1,0,0,0,0,1,0,0,0,0,1);
           transform: matrix3d(1,0,0,0,0,1,0,0,0,0,1,0,0,0,0,1);
   position: absolute;
@@ -89,7 +58,6 @@
   src:local('SimSun');
 }
 
->>>>>>> bb3f1158
 @font-face{
   font-family: "\534E\6587\6977\4F53";
   src:local('SimKai');
