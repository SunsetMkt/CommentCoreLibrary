--- conflicted
+++ resolved
@@ -771,7 +771,6 @@
         });
     };
 
-<<<<<<< HEAD
     CommentManager.prototype.validate = function(cmt){
         if (cmt == null) {
             return false;
@@ -885,7 +884,8 @@
             case 17:
             case 7:{
                 if (data.rY !== 0 || data.rZ !== 0) {
-                    /** TODO: revise when browser manufacturers make up their mind on Transform APIs **/
+                    /** TODO: Move this logic into CoreComment instead! **/
+					/** TODO: revise when browser manufacturers make up their mind on Transform APIs **/
                     cmt.dom.style.transform = getRotMatrix(data.rY, data.rZ);
                     cmt.dom.style.webkitTransform = getRotMatrix(data.rY, data.rZ);
                     cmt.dom.style.OTransform = getRotMatrix(data.rY, data.rZ);
@@ -946,163 +946,7 @@
     };
 
     return CommentManager;
-=======
-	CommentManager.prototype.setBounds = function(){
-		this.width = this.stage.offsetWidth;
-		this.height= this.stage.offsetHeight;
-		this.dispatchEvent("resize");
-		for(var comAlloc in this.csa){
-			this.csa[comAlloc].setBounds(this.width,this.height);
-		}
-		// Update 3d perspective
-		this.stage.style.perspective = this.width * Math.tan(40 * Math.PI/180) / 2 + "px";
-		this.stage.style.webkitPerspective = this.width * Math.tan(40 * Math.PI/180) / 2 + "px";
-	};
-	CommentManager.prototype.init = function () {
-		this.setBounds();
-		if (this.filter == null) {
-			this.filter = new CommentFilter(); //Only create a filter if none exist
-		}
-	};
-	CommentManager.prototype.time = function(time){
-		time = time - 1;
-		if(this.position >= this.timeline.length || Math.abs(this._lastPosition - time) >= 2000){
-			this.seek(time);
-			this._lastPosition = time;
-			if(this.timeline.length <= this.position) {
-				return;
-			}
-		}else{
-			this._lastPosition = time;
-		}
-		for(;this.position < this.timeline.length;this.position++){
-			if(this.timeline[this.position]['stime']<=time){
-				if(this.options.limit > 0 && this.runline.length > this.limiter) {
-					continue; // Skip comments but still move the position pointer
-				} else if(this.validate(this.timeline[this.position])){
-					this.send(this.timeline[this.position]);
-				}
-			}else{
-				break;
-			}
-		}
-	};
-	CommentManager.prototype.rescale = function(){
-		
-	};
-	CommentManager.prototype.send = function(data){
-		if(data.mode === 8){
-			console.log(data);
-			if(this.scripting){
-				console.log(this.scripting.eval(data.code));
-			}
-			return;
-		}
-		if(this.filter != null){
-			data = this.filter.doModify(data);
-			if(data == null) return;
-		}
-		if(data.mode === 1 || data.mode === 2 || data.mode === 6){
-			var cmt = new ScrollComment(this, data);
-		}else{
-			var cmt = new CoreComment(this, data);
-		}
-		switch(cmt.mode){
-			case 1:
-			    cmt.align = 0;
-			    cmt.axis = 0;
-			    break;
-			case 2:
-			    cmt.align = 2;
-			    cmt.axis = 2;
-			    break;
-			case 4:
-			    cmt.align = 2;
-			    cmt.axis = 2;
-			    break;
-			case 5:
-			    cmt.align = 0;
-			    cmt.axix = 0;
-			    break;
-			case 6:
-			    cmt.align = 1;
-			    cmt.axis = 1;
-			    break;
-		}
-		cmt.init();
-		this.stage.appendChild(cmt.dom);
-		switch(cmt.mode){
-			default:
-			case 1:{this.csa.scroll.add(cmt);}break;
-			case 2:{this.csa.scrollbtm.add(cmt);}break;
-			case 4:{this.csa.bottom.add(cmt);}break;
-			case 5:{this.csa.top.add(cmt);}break;
-			case 6:{this.csa.reverse.add(cmt);}break;
-			case 17:
-			case 7:{
-				if(data.rY !== 0 || data.rZ !== 0){
-				    /** TODO: Move this logic into CoreComment instead! **/
-					/** TODO: revise when browser manufacturers make up their mind on Transform APIs **/
-					cmt.dom.style.transform = getRotMatrix(data.rY, data.rZ);
-					cmt.dom.style.webkitTransform = getRotMatrix(data.rY, data.rZ);
-					cmt.dom.style.OTransform = getRotMatrix(data.rY, data.rZ);
-					cmt.dom.style.MozTransform = getRotMatrix(data.rY, data.rZ);
-					cmt.dom.style.MSTransform = getRotMatrix(data.rY, data.rZ);
-				}
-			}break;
-		}
-		cmt.y = cmt.y;
-		this.dispatchEvent("enterComment", cmt);
-		this.runline.push(cmt);
-	};
-	CommentManager.prototype.sendComment = function(data){
-		console.log("CommentManager.sendComment is deprecated. Please use send instead");
-		this.send(data); // Wrapper for Backwards Compatible APIs
-	};
-	CommentManager.prototype.finish = function(cmt){
-		this.dispatchEvent("exitComment", cmt);
-		this.stage.removeChild(cmt.dom);
-		var index = this.runline.indexOf(cmt);
-		if(index >= 0){
-			this.runline.splice(index, 1);
-		}
-		switch(cmt.mode){
-			default:
-			case 1:{this.csa.scroll.remove(cmt);}break;
-			case 2:{this.csa.scrollbtm.remove(cmt);}break;
-			case 4:{this.csa.bottom.remove(cmt);}break;
-			case 5:{this.csa.top.remove(cmt);}break;
-			case 6:{this.csa.reverse.remove(cmt);}break;
-			case 7:break;
-		}
-	};
-	CommentManager.prototype.addEventListener = function(event, listener){
-		if(typeof this._listeners[event] !== "undefined"){
-			this._listeners[event].push(listener);
-		}else{
-			this._listeners[event] = [listener];
-		}
-	};
-	CommentManager.prototype.dispatchEvent = function(event, data){
-		if(typeof this._listeners[event] !== "undefined"){
-			for(var i = 0; i < this._listeners[event].length; i++){
-				try{
-					this._listeners[event][i](data);
-				}catch(e){
-					console.err(e.stack);
-				}
-			}
-		}
-	};
-	/** Static Functions **/
-	CommentManager.prototype.onTimerEvent = function(timePassed,cmObj){
-		for(var i= 0;i < cmObj.runline.length; i++){
-			var cmt = cmObj.runline[i];
-			cmt.time(timePassed);
-		}
-	};
-	return CommentManager;
->>>>>>> eacfb367
+
 })();
 
 /** 
