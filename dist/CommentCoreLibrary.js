/**
 * Binary Search Stubs for JS Arrays
 * @license MIT
 * @author Jim Chen
 */
var BinArray = (function () {
  var BinArray = {};

  /**
   * Performs binary search on the array
   * Note: The array MUST ALREADY BE SORTED. Some cases will fail but we don't
   * guarantee that we can catch all cases.
   *
   * @param arr - array to search on
   * @param what - element to search for (may not be present)
   * @param how - function comparator (a, b). Returns positive value if a > b
   * @return index of the element (or index of the element if it were in the array)
   **/
  BinArray.bsearch = function (arr, what, how) {
    if (!Array.isArray(arr)) {
      throw new Error('Bsearch can only be run on arrays');
    }
    if (arr.length === 0) {
      return 0;
    }
    if (how(what,arr[0]) < 0) {
      return 0;
    }
    if (how(what,arr[arr.length - 1]) >= 0) {
      return arr.length;
    }
    var low = 0;
    var i = 0;
    var count = 0;
    var high = arr.length - 1;
    while (low <= high) {
      i = Math.floor((high + low + 1)/2);
      count++;
      if (how(what,arr[i-1]) >= 0 && how(what,arr[i]) < 0) {
        return i;
      } else if (how(what,arr[i-1]) < 0) {
        high = i-1;
      } else if (how(what,arr[i]) >= 0) {
        low = i;
      } else {
        throw new Error('Program Error. Inconsistent comparator or unsorted array!');
      }
      if (count > 1500) {
        throw new Error('Iteration depth exceeded. Inconsistent comparator or astronomical dataset!');
      }
    }
    return -1;
  };

  /**
   * Insert an element into its position in the array signified by bsearch
   *
   * @param arr - array to insert into
   * @param what - element to insert
   * @param how - comparator (see bsearch)
   * @return index that the element was inserted to.
   **/
  BinArray.binsert = function (arr, what, how) {
    var index = BinArray.bsearch(arr,what,how);
    arr.splice(index,0,what);
    return index;
  };

  return BinArray;
})();

/*!
 * Comment Core Library CommentManager
 * @license MIT
 * @author Jim Chen
 *
 * Copyright (c) 2014 Jim Chen
 */
var CommentManager = (function() {
  var _defaultComparator = function (a,b) {
    if (a.stime > b.stime) {
      return 2;
    } else if (a.stime < b.stime) {
      return -2;
    } else {
      if (a.date > b.date) {
        return 1;
      } else if (a.date < b.date) {
        return -1;
      } else if (a.dbid != null && b.dbid != null) {
        if (a.dbid > b.dbid) {
          return 1;
        } else if (a.dbid < b.dbid) {
          return -1;
        }
        return 0;
      } else {
        return 0;
      }
    }
  };

  function CommentManager(stageObject){
    var __timer = 0;

    this._listeners = {};
    this._lastPosition = 0;

    this.stage = stageObject;
    this.options = {
      global:{
        opacity:1,
        scale:1,
        className:"cmt"
      },
      scroll:{
        opacity:1,
        scale:1
      },
      limit: 0,
      seekTrigger: 2000
    };
    this.timeline = [];
    this.runline = [];
    this.position = 0;

    this.factory = null;
    this.filter = null;
    this.csa = {
      scroll: new CommentSpaceAllocator(0,0),
      top: new AnchorCommentSpaceAllocator(0,0),
      bottom: new AnchorCommentSpaceAllocator(0,0),
      reverse: new CommentSpaceAllocator(0,0),
      scrollbtm: new CommentSpaceAllocator(0,0)
    };

    /** Precompute the offset width **/
    this.width = this.stage.offsetWidth;
    this.height = this.stage.offsetHeight;
    this._startTimer = function () {
      if (__timer > 0) {
        return;
      }
      var lastTPos = new Date().getTime();
      var cmMgr = this;
      __timer = window.setInterval(function () {
        var elapsed = new Date().getTime() - lastTPos;
        lastTPos = new Date().getTime();
        cmMgr.onTimerEvent(elapsed,cmMgr);
      },10);
    };
    this._stopTimer = function () {
      window.clearInterval(__timer);
      __timer = 0;
    };
  }

  /** Public **/
  CommentManager.prototype.stop = function(){
    this._stopTimer();
    // Send stop signal to all comments
    this.runline.forEach(function (c) { c.stop(); });
  };

  CommentManager.prototype.start = function(){
    this._startTimer();
  };

  CommentManager.prototype.seek = function(time){
    this.position = BinArray.bsearch(this.timeline, time, function(a,b){
      if (a < b.stime) {
        return -1
      } else if(a > b.stime) {
        return 1;
      } else {
        return 0;
      }
    });
  };
<<<<<<< HEAD

  CommentManager.prototype.validate = function(cmt){
    if (cmt == null) {
      return false;
    }
    return this.filter.doValidate(cmt);
  };

  CommentManager.prototype.load = function(a){
    this.timeline = a;
    this.timeline.sort(_defaultComparator);
    this.dispatchEvent("load");
  };

  CommentManager.prototype.insert = function(c){
    var index = BinArray.binsert(this.timeline, c, _defaultComparator);
    if (index <= this.position) {
      this.position++;
    }
    this.dispatchEvent("insert");
  };

  CommentManager.prototype.clear = function () {
    while (this.runline.length > 0) {
      this.runline[0].finish();
    }
    this.dispatchEvent("clear");
  };

  CommentManager.prototype.setBounds = function () {
    this.width = this.stage.offsetWidth;
    this.height= this.stage.offsetHeight;
    this.dispatchEvent("resize");
    for (var comAlloc in this.csa) {
      this.csa[comAlloc].setBounds(this.width,this.height);
    }
    // Update 3d perspective
    this.stage.style.perspective = this.width / Math.tan(55 * Math.PI/180) / 2 + "px";
    this.stage.style.webkitPerspective = this.width / Math.tan(55 * Math.PI/180) / 2 + "px";
  };

  CommentManager.prototype.init = function (renderer) {
    this.setBounds();
    if (this.filter == null) {
      this.filter = new CommentFilter(); //Only create a filter if none exist
    }
    if (this.factory == null) {
      switch (renderer) {
        case 'legacy':
          this.factory = CommentFactory.defaultFactory();
          break;
        default:
        case 'css':
          this.factory = CommentFactory.defaultCssRenderFactory();
          break;
      }
    }
  };

  CommentManager.prototype.time = function (time) {
    time = time - 1;
    if (this.position >= this.timeline.length ||
      Math.abs(this._lastPosition - time) >= this.options.seekTrigger) {

      this.seek(time);
      this._lastPosition = time;
      if (this.timeline.length <= this.position) {
        return;
      }
    } else {
      this._lastPosition = time;
    }
    for (;this.position < this.timeline.length;this.position++) {
      if (this.timeline[this.position]['stime']<=time) {
        if (this.options.limit > 0 && this.runline.length >= this.options.limit) {
          continue; // Skip comments but still move the position pointer
        } else if (this.validate(this.timeline[this.position])) {
          this.send(this.timeline[this.position]);
        }
      } else {
        break;
      }
    }
  };

  CommentManager.prototype.rescale = function () {
    // TODO: Implement rescaling
  };

  CommentManager.prototype.send = function (data) {
    if (data.mode === 8) {
      console.log(data);
      if (this.scripting) {
        console.log(this.scripting.eval(data.code));
      }
      return;
    }
    if (this.filter != null) {
      data = this.filter.doModify(data);
      if (data == null) {
        return;
      }
    }
    var cmt = this.factory.create(this, data);
    switch (cmt.mode) {
      default:
      case 1:
        this.csa.scroll.add(cmt);
        break;
      case 2:
        this.csa.scrollbtm.add(cmt);
        break;
      case 4:
        this.csa.bottom.add(cmt);
        break;
      case 5:
        this.csa.top.add(cmt);
        break;
      case 6:
        this.csa.reverse.add(cmt);
        break;
      case 7:
      case 17:
        /* Do NOT manage these comments! */
        break;
    }
    cmt.y = cmt.y;
    this.dispatchEvent("enterComment", cmt);
    this.runline.push(cmt);
  };

  CommentManager.prototype.finish = function (cmt) {
    this.dispatchEvent("exitComment", cmt);
    this.stage.removeChild(cmt.dom);
    var index = this.runline.indexOf(cmt);
    if (index >= 0) {
      this.runline.splice(index, 1);
    }
    switch (cmt.mode) {
      default:
      case 1: {this.csa.scroll.remove(cmt);} break;
      case 2: {this.csa.scrollbtm.remove(cmt);} break;
      case 4: {this.csa.bottom.remove(cmt);} break;
      case 5: {this.csa.top.remove(cmt);} break;
      case 6: {this.csa.reverse.remove(cmt);} break;
      case 7: break;
    }
  };
=======

  CommentManager.prototype.validate = function(cmt){
    if (cmt == null) {
      return false;
    }
    return this.filter.doValidate(cmt);
  };

  CommentManager.prototype.load = function(a){
    this.timeline = a;
    this.timeline.sort(_defaultComparator);
    this.dispatchEvent("load");
  };

  CommentManager.prototype.insert = function(c){
    var index = BinArray.binsert(this.timeline, c, _defaultComparator);
    if (index <= this.position) {
      this.position++;
    }
    this.dispatchEvent("insert");
  };

  CommentManager.prototype.clear = function () {
    while (this.runline.length > 0) {
      this.runline[0].finish();
    }
    this.dispatchEvent("clear");
  };

  CommentManager.prototype.setBounds = function () {
    this.width = this.stage.offsetWidth;
    this.height= this.stage.offsetHeight;
    this.dispatchEvent("resize");
    for (var comAlloc in this.csa) {
      this.csa[comAlloc].setBounds(this.width,this.height);
    }
    // Update 3d perspective
    this.stage.style.perspective = this.width / Math.tan(55 * Math.PI/180) / 2 + "px";
    this.stage.style.webkitPerspective = this.width / Math.tan(55 * Math.PI/180) / 2 + "px";
  };

  CommentManager.prototype.init = function (renderer) {
    this.setBounds();
    if (this.filter == null) {
      this.filter = new CommentFilter(); //Only create a filter if none exist
    }
    if (this.factory == null) {
      switch (renderer) {
        case 'legacy':
          this.factory = CommentFactory.defaultFactory();
          break;
        default:
        case 'css':
          this.factory = CommentFactory.defaultCssRenderFactory();
          break;
      }
    }
  };

  CommentManager.prototype.time = function (time) {
    time = time - 1;
    if (this.position >= this.timeline.length ||
      Math.abs(this._lastPosition - time) >= this.options.seekTrigger) {

      this.seek(time);
      this._lastPosition = time;
      if (this.timeline.length <= this.position) {
        return;
      }
    } else {
      this._lastPosition = time;
    }
    var batch = [];
    for (;this.position < this.timeline.length;this.position++) {
      if (this.timeline[this.position]['stime'] <= time) {
        if (this.options.limit > 0 &&
          this.runline.length + batch.length >= this.options.limit) {

          continue; // Skip comments but still move the position pointer
        } else if (this.validate(this.timeline[this.position])) {
          batch.push(this.timeline[this.position]);
        }
      } else {
        break;
      }
    }
    if (batch.length > 0) {
      this.send(batch);
    }
  };

  CommentManager.prototype.rescale = function () {
    // TODO: Implement rescaling
  };

  CommentManager.prototype._preprocess = function (data) {
    if (data.mode === 8) {
      // This comment is not managed by the comment manager
      console.log(data);
      if (this.scripting) {
        console.log(this.scripting.eval(data.code));
      }
      return null;
    }
    if (this.filter != null) {
      data = this.filter.doModify(data);
    }
    return data;
  }

  CommentManager.prototype._allocateSpace = function (cmt) {
    switch (cmt.mode) {
      default:
      case 1: { this.csa.scroll.add(cmt); } break;
      case 2: { this.csa.scrollbtm.add(cmt); } break;
      case 4: { this.csa.bottom.add(cmt); } break;
      case 5: { this.csa.top.add(cmt); } break;
      case 6: { this.csa.reverse.add(cmt); } break;
      case 7:
      case 17: {/* Do NOT manage these comments! */} break;
    }
  }

  CommentManager.prototype.send = function (data) {
    if (!Array.isArray(data)) {
      data = [ data ];
    }
    // Validate all the comments
    data = data.map(
      this._preprocess.bind(this)).filter(function (item) {
        return item !== null;
      });
    if (data.length === 0) {
      return;
    }
    data.map((function (item) {
      // Create and insert the comments into the DOM
      return this.factory.create(this, item);
    }).bind(this)).map((function (cmt) {
      this._allocateSpace(cmt);
      return cmt;
    }).bind(this)).forEach((function (cmt) {
      cmt.y = cmt.y;
      this.dispatchEvent("enterComment", cmt);
      this.runline.push(cmt);
    }).bind(this));
  };

  CommentManager.prototype.finish = function (cmt) {
    this.dispatchEvent("exitComment", cmt);
    this.stage.removeChild(cmt.dom);
    var index = this.runline.indexOf(cmt);
    if (index >= 0) {
      this.runline.splice(index, 1);
    }
    switch (cmt.mode) {
      default:
      case 1: {this.csa.scroll.remove(cmt);} break;
      case 2: {this.csa.scrollbtm.remove(cmt);} break;
      case 4: {this.csa.bottom.remove(cmt);} break;
      case 5: {this.csa.top.remove(cmt);} break;
      case 6: {this.csa.reverse.remove(cmt);} break;
      case 7: break;
    }
  };

  CommentManager.prototype.addEventListener = function (event, listener) {
    if (typeof this._listeners[event] !== "undefined") {
      this._listeners[event].push(listener);
    } else {
      this._listeners[event] = [listener];
    }
  };

  CommentManager.prototype.dispatchEvent = function (event, data) {
    if (typeof this._listeners[event] !== "undefined") {
      for (var i = 0; i < this._listeners[event].length; i++) {
        try {
          this._listeners[event][i](data);
        } catch (e) {
          console.error(e.stack);
        }
      }
    }
  };

  /** Static Functions **/
  CommentManager.prototype.onTimerEvent = function (timePassed,cmObj) {
    for (var i= 0;i < cmObj.runline.length; i++) {
      var cmt = cmObj.runline[i];
      cmt.time(timePassed);
    }
  };

  return CommentManager;
})();

var __extends = (this && this.__extends) || (function () {
    var extendStatics = function (d, b) {
        extendStatics = Object.setPrototypeOf ||
            ({ __proto__: [] } instanceof Array && function (d, b) { d.__proto__ = b; }) ||
            function (d, b) { for (var p in b) if (b.hasOwnProperty(p)) d[p] = b[p]; };
        return extendStatics(d, b);
    };
    return function (d, b) {
        extendStatics(d, b);
        function __() { this.constructor = d; }
        d.prototype = b === null ? Object.create(b) : (__.prototype = b.prototype, new __());
    };
})();
var CoreComment = (function () {
    function CoreComment(parent, init) {
        if (init === void 0) { init = {}; }
        this.mode = 1;
        this.stime = 0;
        this.text = '';
        this.ttl = 4000;
        this.dur = 4000;
        this.cindex = -1;
        this.motion = [];
        this.movable = true;
        this._alphaMotion = null;
        this.absolute = true;
        this.align = 0;
        this.axis = 0;
        this._alpha = 1;
        this._size = 25;
        this._color = 0xffffff;
        this._border = false;
        this._shadow = true;
        this._font = '';
        this._transform = null;
        this._className = '';
        if (!parent) {
            throw new Error('Comment not bound to comment manager.');
        }
        else {
            this.parent = parent;
        }
        if (init.hasOwnProperty('stime')) {
            this.stime = init['stime'];
        }
        if (init.hasOwnProperty('mode')) {
            this.mode = init['mode'];
        }
        else {
            this.mode = 1;
        }
        if (init.hasOwnProperty('dur')) {
            this.dur = init['dur'];
            this.ttl = this.dur;
        }
        this.dur *= this.parent.options.global.scale;
        this.ttl *= this.parent.options.global.scale;
        if (init.hasOwnProperty('text')) {
            this.text = init['text'];
        }
        if (init.hasOwnProperty('motion')) {
            this._motionStart = [];
            this._motionEnd = [];
            this.motion = init['motion'];
            var head = 0;
            for (var i = 0; i < init['motion'].length; i++) {
                this._motionStart.push(head);
                var maxDur = 0;
                for (var k in init['motion'][i]) {
                    var m = init['motion'][i][k];
                    maxDur = Math.max(m.dur + m.delay, maxDur);
                    if (m.easing === null || m.easing === undefined) {
                        init['motion'][i][k]['easing'] = CoreComment.LINEAR;
                    }
                }
                head += maxDur;
                this._motionEnd.push(head);
            }
            this._curMotion = 0;
        }
        if (init.hasOwnProperty('color')) {
            this._color = init['color'];
        }
        if (init.hasOwnProperty('size')) {
            this._size = init['size'];
        }
        if (init.hasOwnProperty('border')) {
            this._border = init['border'];
        }
        if (init.hasOwnProperty('opacity')) {
            this._alpha = init['opacity'];
        }
        if (init.hasOwnProperty('alpha')) {
            this._alphaMotion = init['alpha'];
        }
        if (init.hasOwnProperty('font')) {
            this._font = init['font'];
        }
        if (init.hasOwnProperty('x')) {
            this._x = init['x'];
        }
        if (init.hasOwnProperty('y')) {
            this._y = init['y'];
        }
        if (init.hasOwnProperty('shadow')) {
            this._shadow = init['shadow'];
        }
        if (init.hasOwnProperty('align')) {
            this.align = init['align'];
        }
        if (init.hasOwnProperty('axis')) {
            this.axis = init['axis'];
        }
        if (init.hasOwnProperty('transform')) {
            this._transform = new CommentUtils.Matrix3D(init['transform']);
        }
        if (init.hasOwnProperty('position')) {
            if (init['position'] === 'relative') {
                this.absolute = false;
                if (this.mode < 7) {
                    console.warn('Using relative position for CSA comment.');
                }
            }
        }
        if (init.hasOwnProperty('className')) {
            this._className = init['className'];
        }
    }
    CoreComment.prototype._toggleClass = function (className, toggle) {
        if (toggle === void 0) { toggle = false; }
        if (!this.dom) {
            return;
        }
        if (this.dom.classList) {
            this.dom.classList.toggle(className, toggle);
        }
        else {
            var classList = this.dom.className.split(' ');
            var index = classList.indexOf(className);
            if (index >= 0 && !toggle) {
                classList.splice(index, 1);
                this.dom.className = classList.join(' ');
            }
            else if (index < 0 && toggle) {
                classList.push(className);
                this.dom.className = classList.join(' ');
            }
        }
    };
    CoreComment.prototype.init = function (recycle) {
        if (recycle === void 0) { recycle = null; }
        if (recycle !== null) {
            this.dom = recycle.dom;
        }
        else {
            this.dom = document.createElement('div');
        }
        this.dom.className = this.parent.options.global.className;
        if (this._className !== "") {
            this.dom.className += " " + this._className;
        }
        this.dom.appendChild(document.createTextNode(this.text));
        this.dom.textContent = this.text;
        this.dom.innerText = this.text;
        this.size = this._size;
        if (this._color != 0xffffff) {
            this.color = this._color;
        }
        this.shadow = this._shadow;
        if (this._border) {
            this.border = this._border;
        }
        if (this._font !== '') {
            this.font = this._font;
        }
        if (this._x !== undefined) {
            this.x = this._x;
        }
        if (this._y !== undefined) {
            this.y = this._y;
        }
        if (this._alpha !== 1 || this.parent.options.global.opacity < 1) {
            this.alpha = this._alpha;
        }
        if (this._transform !== null && !this._transform.isIdentity()) {
            this.transform = this._transform.flatArray;
        }
        if (this.motion.length > 0) {
            this.animate();
        }
    };
    Object.defineProperty(CoreComment.prototype, "x", {
        get: function () {
            if (this._x === null || this._x === undefined) {
                if (this.axis % 2 === 0) {
                    if (this.align % 2 === 0) {
                        this._x = this.dom.offsetLeft;
                    }
                    else {
                        this._x = this.dom.offsetLeft + this.width;
                    }
                }
                else {
                    if (this.align % 2 === 0) {
                        this._x = this.parent.width - this.dom.offsetLeft;
                    }
                    else {
                        this._x = this.parent.width - this.dom.offsetLeft - this.width;
                    }
                }
            }
            if (!this.absolute) {
                return this._x / this.parent.width;
            }
            return this._x;
        },
        set: function (x) {
            this._x = x;
            if (!this.absolute) {
                this._x *= this.parent.width;
            }
            if (this.axis % 2 === 0) {
                this.dom.style.left = (this._x + (this.align % 2 === 0 ? 0 : -this.width)) + 'px';
            }
            else {
                this.dom.style.right = (this._x + (this.align % 2 === 0 ? -this.width : 0)) + 'px';
            }
        },
        enumerable: true,
        configurable: true
    });
    Object.defineProperty(CoreComment.prototype, "y", {
        get: function () {
            if (this._y === null || this._y === undefined) {
                if (this.axis < 2) {
                    if (this.align < 2) {
                        this._y = this.dom.offsetTop;
                    }
                    else {
                        this._y = this.dom.offsetTop + this.height;
                    }
                }
                else {
                    if (this.align < 2) {
                        this._y = this.parent.height - this.dom.offsetTop;
                    }
                    else {
                        this._y = this.parent.height - this.dom.offsetTop - this.height;
                    }
                }
            }
            if (!this.absolute) {
                return this._y / this.parent.height;
            }
            return this._y;
        },
        set: function (y) {
            this._y = y;
            if (!this.absolute) {
                this._y *= this.parent.height;
            }
            if (this.axis < 2) {
                this.dom.style.top = (this._y + (this.align < 2 ? 0 : -this.height)) + 'px';
            }
            else {
                this.dom.style.bottom = (this._y + (this.align < 2 ? -this.height : 0)) + 'px';
            }
        },
        enumerable: true,
        configurable: true
    });
    Object.defineProperty(CoreComment.prototype, "bottom", {
        get: function () {
            var sameDirection = Math.floor(this.axis / 2) === Math.floor(this.align / 2);
            return this.y + (sameDirection ? this.height : 0);
        },
        enumerable: true,
        configurable: true
    });
    Object.defineProperty(CoreComment.prototype, "right", {
        get: function () {
            var sameDirection = this.axis % 2 === this.align % 2;
            return this.x + (sameDirection ? this.width : 0);
        },
        enumerable: true,
        configurable: true
    });
    Object.defineProperty(CoreComment.prototype, "width", {
        get: function () {
            if (this._width === null || this._width === undefined) {
                this._width = this.dom.offsetWidth;
            }
            return this._width;
        },
        set: function (w) {
            this._width = w;
            this.dom.style.width = this._width + 'px';
        },
        enumerable: true,
        configurable: true
    });
    Object.defineProperty(CoreComment.prototype, "height", {
        get: function () {
            if (this._height === null || this._height === undefined) {
                this._height = this.dom.offsetHeight;
            }
            return this._height;
        },
        set: function (h) {
            this._height = h;
            this.dom.style.height = this._height + 'px';
        },
        enumerable: true,
        configurable: true
    });
    Object.defineProperty(CoreComment.prototype, "size", {
        get: function () {
            return this._size;
        },
        set: function (s) {
            this._size = s;
            this.dom.style.fontSize = this._size + 'px';
        },
        enumerable: true,
        configurable: true
    });
    Object.defineProperty(CoreComment.prototype, "color", {
        get: function () {
            return this._color;
        },
        set: function (c) {
            this._color = c;
            var color = c.toString(16);
            color = color.length >= 6 ? color : new Array(6 - color.length + 1).join('0') + color;
            this.dom.style.color = '#' + color;
            if (this._color === 0) {
                this._toggleClass('reverse-shadow', true);
            }
        },
        enumerable: true,
        configurable: true
    });
    Object.defineProperty(CoreComment.prototype, "alpha", {
        get: function () {
            return this._alpha;
        },
        set: function (a) {
            this._alpha = a;
            this.dom.style.opacity = Math.min(this._alpha, this.parent.options.global.opacity) + '';
        },
        enumerable: true,
        configurable: true
    });
    Object.defineProperty(CoreComment.prototype, "border", {
        get: function () {
            return this._border;
        },
        set: function (b) {
            this._border = b;
            if (this._border) {
                this.dom.style.border = '1px solid #00ffff';
            }
            else {
                this.dom.style.border = 'none';
            }
        },
        enumerable: true,
        configurable: true
    });
    Object.defineProperty(CoreComment.prototype, "shadow", {
        get: function () {
            return this._shadow;
        },
        set: function (s) {
            this._shadow = s;
            if (!this._shadow) {
                this._toggleClass('no-shadow', true);
            }
        },
        enumerable: true,
        configurable: true
    });
    Object.defineProperty(CoreComment.prototype, "font", {
        get: function () {
            return this._font;
        },
        set: function (f) {
            this._font = f;
            if (this._font.length > 0) {
                this.dom.style.fontFamily = this._font;
            }
            else {
                this.dom.style.fontFamily = '';
            }
        },
        enumerable: true,
        configurable: true
    });
    Object.defineProperty(CoreComment.prototype, "transform", {
        get: function () {
            return this._transform.flatArray;
        },
        set: function (array) {
            this._transform = new CommentUtils.Matrix3D(array);
            if (this.dom !== null) {
                this.dom.style.transform = this._transform.toCss();
            }
        },
        enumerable: true,
        configurable: true
    });
    CoreComment.prototype.time = function (time) {
        this.ttl -= time;
        if (this.ttl < 0) {
            this.ttl = 0;
        }
        if (this.movable) {
            this.update();
        }
        if (this.ttl <= 0) {
            this.finish();
        }
    };
    CoreComment.prototype.update = function () {
        this.animate();
    };
    CoreComment.prototype.invalidate = function () {
        this._x = null;
        this._y = null;
        this._width = null;
        this._height = null;
    };
    CoreComment.prototype._execMotion = function (currentMotion, time) {
        for (var prop in currentMotion) {
            if (currentMotion.hasOwnProperty(prop)) {
                var m = currentMotion[prop];
                this[prop] = m.easing(Math.min(Math.max(time - m.delay, 0), m.dur), m.from, m.to - m.from, m.dur);
            }
        }
    };
    CoreComment.prototype.animate = function () {
        if (this._alphaMotion) {
            this.alpha =
                (this.dur - this.ttl) *
                    (this._alphaMotion['to'] - this._alphaMotion['from']) /
                    this.dur +
                    this._alphaMotion['from'];
        }
        if (this.motion.length === 0) {
            return;
        }
        var ttl = Math.max(this.ttl, 0);
        var time = (this.dur - ttl) - this._motionStart[this._curMotion];
        this._execMotion(this.motion[this._curMotion], time);
        if (this.dur - ttl > this._motionEnd[this._curMotion]) {
            this._curMotion++;
            if (this._curMotion >= this.motion.length) {
                this._curMotion = this.motion.length - 1;
            }
            return;
        }
    };
    CoreComment.prototype.stop = function () {
    };
    CoreComment.prototype.finish = function () {
        this.parent.finish(this);
    };
    CoreComment.prototype.toString = function () {
        return ['[', this.stime, '|', this.ttl, '/', this.dur, ']', '(', this.mode, ')', this.text].join('');
    };
    CoreComment.LINEAR = function (t, b, c, d) {
        return t * c / d + b;
    };
    return CoreComment;
}());
var ScrollComment = (function (_super) {
    __extends(ScrollComment, _super);
    function ScrollComment(parent, data) {
        var _this = _super.call(this, parent, data) || this;
        _this.dur *= _this.parent.options.scroll.scale;
        _this.ttl *= _this.parent.options.scroll.scale;
        return _this;
    }
    Object.defineProperty(ScrollComment.prototype, "alpha", {
        set: function (a) {
            this._alpha = a;
            this.dom.style.opacity = Math.min(Math.min(this._alpha, this.parent.options.global.opacity), this.parent.options.scroll.opacity) + '';
        },
        enumerable: true,
        configurable: true
    });
    ScrollComment.prototype.init = function (recycle) {
        if (recycle === void 0) { recycle = null; }
        _super.prototype.init.call(this, recycle);
        this.x = this.parent.width;
        if (this.parent.options.scroll.opacity < 1) {
            this.alpha = this._alpha;
        }
        this.absolute = true;
    };
    ScrollComment.prototype.update = function () {
        this.x = (this.ttl / this.dur) * (this.parent.width + this.width) - this.width;
    };
    return ScrollComment;
}(CoreComment));

var CommentFactory = (function () {
    function CommentFactory() {
        this._bindings = {};
    }
    CommentFactory._simpleCssScrollingInitializer = function (manager, data) {
        var cmt = new CssScrollComment(manager, data);
        switch (cmt.mode) {
            case 1: {
                cmt.align = 0;
                cmt.axis = 0;
                break;
            }
            case 2: {
                cmt.align = 2;
                cmt.axis = 2;
                break;
            }
            case 6: {
                cmt.align = 1;
                cmt.axis = 1;
                break;
            }
        }
        cmt.init();
        manager.stage.appendChild(cmt.dom);
        return cmt;
    };
    CommentFactory._simpleScrollingInitializer = function (manager, data) {
        var cmt = new ScrollComment(manager, data);
        switch (cmt.mode) {
            case 1: {
                cmt.align = 0;
                cmt.axis = 0;
                break;
            }
            case 2: {
                cmt.align = 2;
                cmt.axis = 2;
                break;
            }
            case 6: {
                cmt.align = 1;
                cmt.axis = 1;
                break;
            }
        }
        cmt.init();
        manager.stage.appendChild(cmt.dom);
        return cmt;
    };
    CommentFactory._simpleAnchoredInitializer = function (manager, data) {
        var cmt = new CoreComment(manager, data);
        switch (cmt.mode) {
            case 4: {
                cmt.align = 2;
                cmt.axis = 2;
                break;
            }
            case 5: {
                cmt.align = 0;
                cmt.axis = 0;
                break;
            }
        }
        cmt.init();
        manager.stage.appendChild(cmt.dom);
        return cmt;
    };
    ;
    CommentFactory._advancedCoreInitializer = function (manager, data) {
        var cmt = new CoreComment(manager, data);
        cmt.init();
        cmt.transform = CommentUtils.Matrix3D.createRotationMatrix(0, data['rY'], data['rZ']).flatArray;
        manager.stage.appendChild(cmt.dom);
        return cmt;
    };
    CommentFactory.defaultFactory = function () {
        var factory = new CommentFactory();
        factory.bind(1, CommentFactory._simpleScrollingInitializer);
        factory.bind(2, CommentFactory._simpleScrollingInitializer);
        factory.bind(6, CommentFactory._simpleScrollingInitializer);
        factory.bind(4, CommentFactory._simpleAnchoredInitializer);
        factory.bind(5, CommentFactory._simpleAnchoredInitializer);
        factory.bind(7, CommentFactory._advancedCoreInitializer);
        factory.bind(17, CommentFactory._advancedCoreInitializer);
        return factory;
    };
    CommentFactory.defaultCssRenderFactory = function () {
        var factory = new CommentFactory();
        factory.bind(1, CommentFactory._simpleCssScrollingInitializer);
        factory.bind(2, CommentFactory._simpleCssScrollingInitializer);
        factory.bind(6, CommentFactory._simpleCssScrollingInitializer);
        factory.bind(4, CommentFactory._simpleAnchoredInitializer);
        factory.bind(5, CommentFactory._simpleAnchoredInitializer);
        factory.bind(7, CommentFactory._advancedCoreInitializer);
        factory.bind(17, CommentFactory._advancedCoreInitializer);
        return factory;
    };
    CommentFactory.defaultCanvasRenderFactory = function () {
        throw new Error('Not implemented');
    };
    CommentFactory.defaultSvgRenderFactory = function () {
        throw new Error('Not implemented');
    };
    CommentFactory.prototype.bind = function (mode, factory) {
        this._bindings[mode] = factory;
    };
    CommentFactory.prototype.canCreate = function (comment) {
        return this._bindings.hasOwnProperty(comment['mode']);
    };
    CommentFactory.prototype.create = function (manager, comment) {
        if (comment === null || !comment.hasOwnProperty('mode')) {
            throw new Error('Comment format incorrect');
        }
        if (!this._bindings.hasOwnProperty(comment['mode'])) {
            throw new Error('No binding for comment type ' + comment['mode']);
        }
        return this._bindings[comment['mode']](manager, comment);
    };
    return CommentFactory;
}());

var __extends = (this && this.__extends) || (function () {
    var extendStatics = function (d, b) {
        extendStatics = Object.setPrototypeOf ||
            ({ __proto__: [] } instanceof Array && function (d, b) { d.__proto__ = b; }) ||
            function (d, b) { for (var p in b) if (b.hasOwnProperty(p)) d[p] = b[p]; };
        return extendStatics(d, b);
    };
    return function (d, b) {
        extendStatics(d, b);
        function __() { this.constructor = d; }
        d.prototype = b === null ? Object.create(b) : (__.prototype = b.prototype, new __());
    };
})();
var CommentSpaceAllocator = (function () {
    function CommentSpaceAllocator(width, height) {
        if (width === void 0) { width = 0; }
        if (height === void 0) { height = 0; }
        this._pools = [
            []
        ];
        this.avoid = 1;
        this._width = width;
        this._height = height;
    }
    CommentSpaceAllocator.prototype.willCollide = function (existing, check) {
        return existing.stime + existing.ttl >= check.stime + check.ttl / 2;
    };
    CommentSpaceAllocator.prototype.pathCheck = function (y, comment, pool) {
        var bottom = y + comment.height;
        var right = comment.right;
        for (var i = 0; i < pool.length; i++) {
            if (pool[i].y > bottom || pool[i].bottom < y) {
                continue;
            }
            else if (pool[i].right < comment.x || pool[i].x > right) {
                if (this.willCollide(pool[i], comment)) {
                    return false;
                }
                else {
                    continue;
                }
            }
            else {
                return false;
            }
        }
        return true;
    };
    CommentSpaceAllocator.prototype.assign = function (comment, cindex) {
        while (this._pools.length <= cindex) {
            this._pools.push([]);
        }
        var pool = this._pools[cindex];
        if (pool.length === 0) {
            comment.cindex = cindex;
            return 0;
        }
        else if (this.pathCheck(0, comment, pool)) {
            comment.cindex = cindex;
            return 0;
        }
        var y = 0;
        for (var k = 0; k < pool.length; k++) {
            y = pool[k].bottom + this.avoid;
            if (y + comment.height > this._height) {
                break;
            }
            if (this.pathCheck(y, comment, pool)) {
                comment.cindex = cindex;
                return y;
            }
        }
        return this.assign(comment, cindex + 1);
    };
    CommentSpaceAllocator.prototype.add = function (comment) {
        if (comment.height > this._height) {
            comment.cindex = -2;
            comment.y = 0;
        }
        else {
            comment.y = this.assign(comment, 0);
            BinArray.binsert(this._pools[comment.cindex], comment, function (a, b) {
                if (a.bottom < b.bottom) {
                    return -1;
                }
                else if (a.bottom > b.bottom) {
                    return 1;
                }
                else {
                    return 0;
                }
            });
        }
    };
    CommentSpaceAllocator.prototype.remove = function (comment) {
        if (comment.cindex < 0) {
            return;
        }
        if (comment.cindex >= this._pools.length) {
            throw new Error('cindex out of bounds');
        }
        var index = this._pools[comment.cindex].indexOf(comment);
        if (index < 0)
            return;
        this._pools[comment.cindex].splice(index, 1);
    };
    CommentSpaceAllocator.prototype.setBounds = function (width, height) {
        this._width = width;
        this._height = height;
    };
    return CommentSpaceAllocator;
}());
var AnchorCommentSpaceAllocator = (function (_super) {
    __extends(AnchorCommentSpaceAllocator, _super);
    function AnchorCommentSpaceAllocator() {
        return _super !== null && _super.apply(this, arguments) || this;
    }
    AnchorCommentSpaceAllocator.prototype.add = function (comment) {
        _super.prototype.add.call(this, comment);
        comment.x = (this._width - comment.width) / 2;
    };
    AnchorCommentSpaceAllocator.prototype.willCollide = function (a, b) {
        return true;
    };
    AnchorCommentSpaceAllocator.prototype.pathCheck = function (y, comment, pool) {
        var bottom = y + comment.height;
        for (var i = 0; i < pool.length; i++) {
            if (pool[i].y > bottom || pool[i].bottom < y) {
                continue;
            }
            else {
                return false;
            }
        }
        return true;
    };
    return AnchorCommentSpaceAllocator;
}(CommentSpaceAllocator));

var CommentUtils;
(function (CommentUtils) {
    var Matrix3D = (function () {
        function Matrix3D(array) {
            this._internalArray = null;
            if (!Array.isArray(array)) {
                throw new Error('Not an array. Cannot construct matrix.');
            }
            if (array.length != 16) {
                throw new Error('Illegal Dimensions. Matrix3D should be 4x4 matrix.');
            }
            this._internalArray = array;
        }
        Object.defineProperty(Matrix3D.prototype, "flatArray", {
            get: function () {
                return this._internalArray.slice(0);
            },
            set: function (array) {
                throw new Error('Not permitted. Matrices are immutable.');
            },
            enumerable: true,
            configurable: true
        });
        Matrix3D.prototype.isIdentity = function () {
            return this.equals(Matrix3D.identity());
        };
        Matrix3D.prototype.dot = function (matrix) {
            var a = this._internalArray.slice(0);
            var b = matrix._internalArray.slice(0);
            var res = [0, 0, 0, 0, 0, 0, 0, 0, 0, 0, 0, 0, 0, 0, 0, 0];
            for (var i = 0; i < 4; i++) {
                for (var j = 0; j < 4; j++) {
                    for (var k = 0; k < 4; k++) {
                        res[i * 4 + j] += a[i * 4 + k] * b[k * 4 + j];
                    }
                }
            }
            return new Matrix3D(res);
        };
        Matrix3D.prototype.equals = function (matrix) {
            for (var i = 0; i < 16; i++) {
                if (this._internalArray[i] !== matrix._internalArray[i]) {
                    return false;
                }
            }
            return true;
        };
        Matrix3D.prototype.toCss = function () {
            var matrix = this._internalArray.slice(0);
            for (var i = 0; i < matrix.length; i++) {
                if (Math.abs(matrix[i]) < 0.000001) {
                    matrix[i] = 0;
                }
            }
            return 'matrix3d(' + matrix.join(',') + ')';
        };
        Matrix3D.identity = function () {
            return new Matrix3D([1, 0, 0, 0, 0, 1, 0, 0, 0, 0, 1, 0, 0, 0, 0, 1]);
        };
        Matrix3D.createScaleMatrix = function (xscale, yscale, zscale) {
            return new Matrix3D([xscale, 0, 0, 0, 0, yscale, 0, 0, 0, 0, zscale, 0, 0, 0, 0, 1]);
        };
        Matrix3D.createRotationMatrix = function (xrot, yrot, zrot) {
            var DEG2RAD = Math.PI / 180;
            var yr = yrot * DEG2RAD;
            var zr = zrot * DEG2RAD;
            var COS = Math.cos;
            var SIN = Math.sin;
            var matrix = [
                COS(yr) * COS(zr), COS(yr) * SIN(zr), SIN(yr), 0,
                (-SIN(zr)), COS(zr), 0, 0,
                (-SIN(yr) * COS(zr)), (-SIN(yr) * SIN(zr)), COS(yr), 0,
                0, 0, 0, 1
            ];
            return new Matrix3D(matrix.map(function (v) { return Math.round(v * 1e10) * 1e-10; }));
        };
        return Matrix3D;
    }());
    CommentUtils.Matrix3D = Matrix3D;
})(CommentUtils || (CommentUtils = {}));

var __extends = (this && this.__extends) || (function () {
    var extendStatics = function (d, b) {
        extendStatics = Object.setPrototypeOf ||
            ({ __proto__: [] } instanceof Array && function (d, b) { d.__proto__ = b; }) ||
            function (d, b) { for (var p in b) if (b.hasOwnProperty(p)) d[p] = b[p]; };
        return extendStatics(d, b);
    };
    return function (d, b) {
        extendStatics(d, b);
        function __() { this.constructor = d; }
        d.prototype = b === null ? Object.create(b) : (__.prototype = b.prototype, new __());
    };
})();
var CssCompatLayer = (function () {
    function CssCompatLayer() {
    }
    CssCompatLayer.transform = function (dom, trans) {
        dom.style.transform = trans;
        dom.style["webkitTransform"] = trans;
        dom.style["msTransform"] = trans;
        dom.style["oTransform"] = trans;
    };
    return CssCompatLayer;
}());
var CssScrollComment = (function (_super) {
    __extends(CssScrollComment, _super);
    function CssScrollComment() {
        var _this = _super !== null && _super.apply(this, arguments) || this;
        _this._dirtyCSS = true;
        return _this;
    }
    CssScrollComment.prototype.init = function (recycle) {
        if (recycle === void 0) { recycle = null; }
        _super.prototype.init.call(this, recycle);
        this._toggleClass('css-optimize', true);
    };
    Object.defineProperty(CssScrollComment.prototype, "x", {
        get: function () {
            return (this.ttl / this.dur) * (this.parent.width + this.width) - this.width;
        },
        set: function (x) {
            if (this._x !== null && typeof this._x === "number") {
                var dx = x - this._x;
                this._x = x;
                CssCompatLayer.transform(this.dom, "translateX(" +
                    (this.axis % 2 === 0 ? dx : -dx) + "px)");
            }
            else {
                this._x = x;
                if (!this.absolute) {
                    this._x *= this.parent.width;
                }
                if (this.axis % 2 === 0) {
                    this.dom.style.left =
                        (this._x + (this.align % 2 === 0 ? 0 : -this.width)) + 'px';
                }
                else {
                    this.dom.style.right =
                        (this._x + (this.align % 2 === 0 ? -this.width : 0)) + 'px';
                }
            }
        },
        enumerable: true,
        configurable: true
    });
    CssScrollComment.prototype.update = function () {
        if (this._dirtyCSS) {
            this.dom.style.transition = "transform " + this.ttl + "ms linear";
            this.x = -this.width;
            this._dirtyCSS = false;
        }
    };
    CssScrollComment.prototype.invalidate = function () {
        _super.prototype.invalidate.call(this);
        this._dirtyCSS = true;
    };
    CssScrollComment.prototype.stop = function () {
        _super.prototype.stop.call(this);
        this.dom.style.transition = '';
        this.x = this._x;
        this._x = null;
        this.x = this.x;
        this._dirtyCSS = true;
    };
    return CssScrollComment;
}(ScrollComment));
>>>>>>> 81367b85

  CommentManager.prototype.addEventListener = function (event, listener) {
    if (typeof this._listeners[event] !== "undefined") {
      this._listeners[event].push(listener);
    } else {
      this._listeners[event] = [listener];
    }
  };

  CommentManager.prototype.dispatchEvent = function (event, data) {
    if (typeof this._listeners[event] !== "undefined") {
      for (var i = 0; i < this._listeners[event].length; i++) {
        try {
          this._listeners[event][i](data);
        } catch (e) {
          console.error(e.stack);
        }
      }
    }
  };

  /** Static Functions **/
  CommentManager.prototype.onTimerEvent = function (timePassed,cmObj) {
    for (var i= 0;i < cmObj.runline.length; i++) {
      var cmt = cmObj.runline[i];
      cmt.time(timePassed);
    }
  };

  return CommentManager;

})();

var __extends = (this && this.__extends) || (function () {
    var extendStatics = Object.setPrototypeOf ||
        ({ __proto__: [] } instanceof Array && function (d, b) { d.__proto__ = b; }) ||
        function (d, b) { for (var p in b) if (b.hasOwnProperty(p)) d[p] = b[p]; };
    return function (d, b) {
        extendStatics(d, b);
        function __() { this.constructor = d; }
        d.prototype = b === null ? Object.create(b) : (__.prototype = b.prototype, new __());
    };
})();
var CoreComment = (function () {
    function CoreComment(parent, init) {
        if (init === void 0) { init = {}; }
        this.mode = 1;
        this.stime = 0;
        this.text = '';
        this.ttl = 4000;
        this.dur = 4000;
        this.cindex = -1;
        this.motion = [];
        this.movable = true;
        this._alphaMotion = null;
        this.absolute = true;
        this.align = 0;
        this.axis = 0;
        this._alpha = 1;
        this._size = 25;
        this._color = 0xffffff;
        this._border = false;
        this._shadow = true;
        this._font = '';
        this._transform = null;
        if (!parent) {
            throw new Error('Comment not bound to comment manager.');
        }
        else {
            this.parent = parent;
        }
        if (init.hasOwnProperty('stime')) {
            this.stime = init['stime'];
        }
        if (init.hasOwnProperty('mode')) {
            this.mode = init['mode'];
        }
        else {
            this.mode = 1;
        }
        if (init.hasOwnProperty('dur')) {
            this.dur = init['dur'];
            this.ttl = this.dur;
        }
        this.dur *= this.parent.options.global.scale;
        this.ttl *= this.parent.options.global.scale;
        if (init.hasOwnProperty('text')) {
            this.text = init['text'];
        }
        if (init.hasOwnProperty('motion')) {
            this._motionStart = [];
            this._motionEnd = [];
            this.motion = init['motion'];
            var head = 0;
            for (var i = 0; i < init['motion'].length; i++) {
                this._motionStart.push(head);
                var maxDur = 0;
                for (var k in init['motion'][i]) {
                    var m = init['motion'][i][k];
                    maxDur = Math.max(m.dur + m.delay, maxDur);
                    if (m.easing === null || m.easing === undefined) {
                        init['motion'][i][k]['easing'] = CoreComment.LINEAR;
                    }
                }
                head += maxDur;
                this._motionEnd.push(head);
            }
            this._curMotion = 0;
        }
        if (init.hasOwnProperty('color')) {
            this._color = init['color'];
        }
        if (init.hasOwnProperty('size')) {
            this._size = init['size'];
        }
        if (init.hasOwnProperty('border')) {
            this._border = init['border'];
        }
        if (init.hasOwnProperty('opacity')) {
            this._alpha = init['opacity'];
        }
        if (init.hasOwnProperty('alpha')) {
            this._alphaMotion = init['alpha'];
        }
        if (init.hasOwnProperty('font')) {
            this._font = init['font'];
        }
        if (init.hasOwnProperty('x')) {
            this._x = init['x'];
        }
        if (init.hasOwnProperty('y')) {
            this._y = init['y'];
        }
        if (init.hasOwnProperty('shadow')) {
            this._shadow = init['shadow'];
        }
        if (init.hasOwnProperty('align')) {
            this.align = init['align'];
        }
        if (init.hasOwnProperty('axis')) {
            this.axis = init['axis'];
        }
        if (init.hasOwnProperty('transform')) {
            this._transform = new CommentUtils.Matrix3D(init['transform']);
        }
        if (init.hasOwnProperty('position')) {
            if (init['position'] === 'relative') {
                this.absolute = false;
                if (this.mode < 7) {
                    console.warn('Using relative position for CSA comment.');
                }
            }
        }
    }
    CoreComment.prototype.init = function (recycle) {
        if (recycle === void 0) { recycle = null; }
        if (recycle !== null) {
            this.dom = recycle.dom;
        }
        else {
            this.dom = document.createElement('div');
        }
        this.dom.className = this.parent.options.global.className;
        this.dom.appendChild(document.createTextNode(this.text));
        this.dom.textContent = this.text;
        this.dom.innerText = this.text;
        this.size = this._size;
        if (this._color != 0xffffff) {
            this.color = this._color;
        }
        this.shadow = this._shadow;
        if (this._border) {
            this.border = this._border;
        }
        if (this._font !== '') {
            this.font = this._font;
        }
        if (this._x !== undefined) {
            this.x = this._x;
        }
        if (this._y !== undefined) {
            this.y = this._y;
        }
        if (this._alpha !== 1 || this.parent.options.global.opacity < 1) {
            this.alpha = this._alpha;
        }
        if (this._transform !== null && !this._transform.isIdentity()) {
            this.transform = this._transform.flatArray;
        }
        if (this.motion.length > 0) {
            this.animate();
        }
    };
    Object.defineProperty(CoreComment.prototype, "x", {
        get: function () {
            if (this._x === null || this._x === undefined) {
                if (this.axis % 2 === 0) {
                    if (this.align % 2 === 0) {
                        this._x = this.dom.offsetLeft;
                    }
                    else {
                        this._x = this.dom.offsetLeft + this.width;
                    }
                }
                else {
                    if (this.align % 2 === 0) {
                        this._x = this.parent.width - this.dom.offsetLeft;
                    }
                    else {
                        this._x = this.parent.width - this.dom.offsetLeft - this.width;
                    }
                }
            }
            if (!this.absolute) {
                return this._x / this.parent.width;
            }
            return this._x;
        },
        set: function (x) {
            this._x = x;
            if (!this.absolute) {
                this._x *= this.parent.width;
            }
            if (this.axis % 2 === 0) {
                this.dom.style.left = (this._x + (this.align % 2 === 0 ? 0 : -this.width)) + 'px';
            }
            else {
                this.dom.style.right = (this._x + (this.align % 2 === 0 ? -this.width : 0)) + 'px';
            }
        },
        enumerable: true,
        configurable: true
    });
    Object.defineProperty(CoreComment.prototype, "y", {
        get: function () {
            if (this._y === null || this._y === undefined) {
                if (this.axis < 2) {
                    if (this.align < 2) {
                        this._y = this.dom.offsetTop;
                    }
                    else {
                        this._y = this.dom.offsetTop + this.height;
                    }
                }
                else {
                    if (this.align < 2) {
                        this._y = this.parent.height - this.dom.offsetTop;
                    }
                    else {
                        this._y = this.parent.height - this.dom.offsetTop - this.height;
                    }
                }
            }
            if (!this.absolute) {
                return this._y / this.parent.height;
            }
            return this._y;
        },
        set: function (y) {
            this._y = y;
            if (!this.absolute) {
                this._y *= this.parent.height;
            }
            if (this.axis < 2) {
                this.dom.style.top = (this._y + (this.align < 2 ? 0 : -this.height)) + 'px';
            }
            else {
                this.dom.style.bottom = (this._y + (this.align < 2 ? -this.height : 0)) + 'px';
            }
        },
        enumerable: true,
        configurable: true
    });
    Object.defineProperty(CoreComment.prototype, "bottom", {
        get: function () {
            var sameDirection = Math.floor(this.axis / 2) === Math.floor(this.align / 2);
            return this.y + (sameDirection ? this.height : 0);
        },
        enumerable: true,
        configurable: true
    });
    Object.defineProperty(CoreComment.prototype, "right", {
        get: function () {
            var sameDirection = this.axis % 2 === this.align % 2;
            return this.x + (sameDirection ? this.width : 0);
        },
        enumerable: true,
        configurable: true
    });
    Object.defineProperty(CoreComment.prototype, "width", {
        get: function () {
            if (this._width === null || this._width === undefined) {
                this._width = this.dom.offsetWidth;
            }
            return this._width;
        },
        set: function (w) {
            this._width = w;
            this.dom.style.width = this._width + 'px';
        },
        enumerable: true,
        configurable: true
    });
    Object.defineProperty(CoreComment.prototype, "height", {
        get: function () {
            if (this._height === null || this._height === undefined) {
                this._height = this.dom.offsetHeight;
            }
            return this._height;
        },
        set: function (h) {
            this._height = h;
            this.dom.style.height = this._height + 'px';
        },
        enumerable: true,
        configurable: true
    });
    Object.defineProperty(CoreComment.prototype, "size", {
        get: function () {
            return this._size;
        },
        set: function (s) {
            this._size = s;
            this.dom.style.fontSize = this._size + 'px';
        },
        enumerable: true,
        configurable: true
    });
    Object.defineProperty(CoreComment.prototype, "color", {
        get: function () {
            return this._color;
        },
        set: function (c) {
            this._color = c;
            var color = c.toString(16);
            color = color.length >= 6 ? color : new Array(6 - color.length + 1).join('0') + color;
            this.dom.style.color = '#' + color;
            if (this._color === 0) {
                this.dom.className = this.parent.options.global.className + ' rshadow';
            }
        },
        enumerable: true,
        configurable: true
    });
    Object.defineProperty(CoreComment.prototype, "alpha", {
        get: function () {
            return this._alpha;
        },
        set: function (a) {
            this._alpha = a;
            this.dom.style.opacity = Math.min(this._alpha, this.parent.options.global.opacity) + '';
        },
        enumerable: true,
        configurable: true
    });
    Object.defineProperty(CoreComment.prototype, "border", {
        get: function () {
            return this._border;
        },
        set: function (b) {
            this._border = b;
            if (this._border) {
                this.dom.style.border = '1px solid #00ffff';
            }
            else {
                this.dom.style.border = 'none';
            }
        },
        enumerable: true,
        configurable: true
    });
    Object.defineProperty(CoreComment.prototype, "shadow", {
        get: function () {
            return this._shadow;
        },
        set: function (s) {
            this._shadow = s;
            if (!this._shadow) {
                this.dom.className = this.parent.options.global.className + ' noshadow';
            }
        },
        enumerable: true,
        configurable: true
    });
    Object.defineProperty(CoreComment.prototype, "font", {
        get: function () {
            return this._font;
        },
        set: function (f) {
            this._font = f;
            if (this._font.length > 0) {
                this.dom.style.fontFamily = this._font;
            }
            else {
                this.dom.style.fontFamily = '';
            }
        },
        enumerable: true,
        configurable: true
    });
    Object.defineProperty(CoreComment.prototype, "transform", {
        get: function () {
            return this._transform.flatArray;
        },
        set: function (array) {
            this._transform = new CommentUtils.Matrix3D(array);
            if (this.dom !== null) {
                this.dom.style.transform = this._transform.toCss();
            }
        },
        enumerable: true,
        configurable: true
    });
    CoreComment.prototype.time = function (time) {
        this.ttl -= time;
        if (this.ttl < 0) {
            this.ttl = 0;
        }
        if (this.movable) {
            this.update();
        }
        if (this.ttl <= 0) {
            this.finish();
        }
    };
    CoreComment.prototype.update = function () {
        this.animate();
    };
    CoreComment.prototype.invalidate = function () {
        this._x = null;
        this._y = null;
        this._width = null;
        this._height = null;
    };
    CoreComment.prototype._execMotion = function (currentMotion, time) {
        for (var prop in currentMotion) {
            if (currentMotion.hasOwnProperty(prop)) {
                var m = currentMotion[prop];
                this[prop] = m.easing(Math.min(Math.max(time - m.delay, 0), m.dur), m.from, m.to - m.from, m.dur);
            }
        }
    };
    CoreComment.prototype.animate = function () {
        if (this._alphaMotion) {
            this.alpha = (this.dur - this.ttl) * (this._alphaMotion['to'] - this._alphaMotion['from']) / this.dur + this._alphaMotion['from'];
        }
        if (this.motion.length === 0) {
            return;
        }
        var ttl = Math.max(this.ttl, 0);
        var time = (this.dur - ttl) - this._motionStart[this._curMotion];
        this._execMotion(this.motion[this._curMotion], time);
        if (this.dur - ttl > this._motionEnd[this._curMotion]) {
            this._curMotion++;
            if (this._curMotion >= this.motion.length) {
                this._curMotion = this.motion.length - 1;
            }
            return;
        }
    };
    CoreComment.prototype.stop = function () {
    };
    CoreComment.prototype.finish = function () {
        this.parent.finish(this);
    };
    CoreComment.prototype.toString = function () {
        return ['[', this.stime, '|', this.ttl, '/', this.dur, ']', '(', this.mode, ')', this.text].join('');
    };
    CoreComment.LINEAR = function (t, b, c, d) {
        return t * c / d + b;
    };
    return CoreComment;
}());
var ScrollComment = (function (_super) {
    __extends(ScrollComment, _super);
    function ScrollComment(parent, data) {
        var _this = _super.call(this, parent, data) || this;
        _this.dur *= _this.parent.options.scroll.scale;
        _this.ttl *= _this.parent.options.scroll.scale;
        return _this;
    }
    Object.defineProperty(ScrollComment.prototype, "alpha", {
        set: function (a) {
            this._alpha = a;
            this.dom.style.opacity = Math.min(Math.min(this._alpha, this.parent.options.global.opacity), this.parent.options.scroll.opacity) + '';
        },
        enumerable: true,
        configurable: true
    });
    ScrollComment.prototype.init = function (recycle) {
        if (recycle === void 0) { recycle = null; }
        _super.prototype.init.call(this, recycle);
        this.x = this.parent.width;
        if (this.parent.options.scroll.opacity < 1) {
            this.alpha = this._alpha;
        }
        this.absolute = true;
    };
    ScrollComment.prototype.update = function () {
        this.x = (this.ttl / this.dur) * (this.parent.width + this.width) - this.width;
    };
    return ScrollComment;
}(CoreComment));

var CommentFactory = (function () {
    function CommentFactory() {
        this._bindings = {};
    }
    CommentFactory._simpleCssScrollingInitializer = function (manager, data) {
        var cmt = new CssScrollComment(manager, data);
        switch (cmt.mode) {
            case 1: {
                cmt.align = 0;
                cmt.axis = 0;
                break;
            }
            case 2: {
                cmt.align = 2;
                cmt.axis = 2;
                break;
            }
            case 6: {
                cmt.align = 1;
                cmt.axis = 1;
                break;
            }
        }
        cmt.init();
        manager.stage.appendChild(cmt.dom);
        return cmt;
    };
    CommentFactory._simpleScrollingInitializer = function (manager, data) {
        var cmt = new ScrollComment(manager, data);
        switch (cmt.mode) {
            case 1: {
                cmt.align = 0;
                cmt.axis = 0;
                break;
            }
            case 2: {
                cmt.align = 2;
                cmt.axis = 2;
                break;
            }
            case 6: {
                cmt.align = 1;
                cmt.axis = 1;
                break;
            }
        }
        cmt.init();
        manager.stage.appendChild(cmt.dom);
        return cmt;
    };
    CommentFactory._simpleAnchoredInitializer = function (manager, data) {
        var cmt = new CoreComment(manager, data);
        switch (cmt.mode) {
            case 4: {
                cmt.align = 2;
                cmt.axis = 2;
                break;
            }
            case 5: {
                cmt.align = 0;
                cmt.axis = 0;
                break;
            }
        }
        cmt.init();
        manager.stage.appendChild(cmt.dom);
        return cmt;
    };
    ;
    CommentFactory._advancedCoreInitializer = function (manager, data) {
        var cmt = new CoreComment(manager, data);
        cmt.init();
        cmt.transform = CommentUtils.Matrix3D.createRotationMatrix(0, data['rY'], data['rZ']).flatArray;
        manager.stage.appendChild(cmt.dom);
        return cmt;
    };
    CommentFactory.defaultFactory = function () {
        var factory = new CommentFactory();
        factory.bind(1, CommentFactory._simpleScrollingInitializer);
        factory.bind(2, CommentFactory._simpleScrollingInitializer);
        factory.bind(6, CommentFactory._simpleScrollingInitializer);
        factory.bind(4, CommentFactory._simpleAnchoredInitializer);
        factory.bind(5, CommentFactory._simpleAnchoredInitializer);
        factory.bind(7, CommentFactory._advancedCoreInitializer);
        factory.bind(17, CommentFactory._advancedCoreInitializer);
        return factory;
    };
    CommentFactory.defaultCssRenderFactory = function () {
        var factory = new CommentFactory();
        factory.bind(1, CommentFactory._simpleCssScrollingInitializer);
        factory.bind(2, CommentFactory._simpleCssScrollingInitializer);
        factory.bind(6, CommentFactory._simpleCssScrollingInitializer);
        factory.bind(4, CommentFactory._simpleAnchoredInitializer);
        factory.bind(5, CommentFactory._simpleAnchoredInitializer);
        factory.bind(7, CommentFactory._advancedCoreInitializer);
        factory.bind(17, CommentFactory._advancedCoreInitializer);
        return factory;
    };
    CommentFactory.defaultCanvasRenderFactory = function () {
        throw new Error('Not implemented');
    };
    CommentFactory.defaultSvgRenderFactory = function () {
        throw new Error('Not implemented');
    };
    CommentFactory.prototype.bind = function (mode, factory) {
        this._bindings[mode] = factory;
    };
    CommentFactory.prototype.canCreate = function (comment) {
        return this._bindings.hasOwnProperty(comment['mode']);
    };
    CommentFactory.prototype.create = function (manager, comment) {
        if (comment === null || !comment.hasOwnProperty('mode')) {
            throw new Error('Comment format incorrect');
        }
        if (!this._bindings.hasOwnProperty(comment['mode'])) {
            throw new Error('No binding for comment type ' + comment['mode']);
        }
        return this._bindings[comment['mode']](manager, comment);
    };
    return CommentFactory;
}());

var __extends = (this && this.__extends) || (function () {
    var extendStatics = Object.setPrototypeOf ||
        ({ __proto__: [] } instanceof Array && function (d, b) { d.__proto__ = b; }) ||
        function (d, b) { for (var p in b) if (b.hasOwnProperty(p)) d[p] = b[p]; };
    return function (d, b) {
        extendStatics(d, b);
        function __() { this.constructor = d; }
        d.prototype = b === null ? Object.create(b) : (__.prototype = b.prototype, new __());
    };
})();
var CommentSpaceAllocator = (function () {
    function CommentSpaceAllocator(width, height) {
        if (width === void 0) { width = 0; }
        if (height === void 0) { height = 0; }
        this._pools = [
            []
        ];
        this.avoid = 1;
        this._width = width;
        this._height = height;
    }
    CommentSpaceAllocator.prototype.willCollide = function (existing, check) {
        return existing.stime + existing.ttl >= check.stime + check.ttl / 2;
    };
    CommentSpaceAllocator.prototype.pathCheck = function (y, comment, pool) {
        var bottom = y + comment.height;
        var right = comment.right;
        for (var i = 0; i < pool.length; i++) {
            if (pool[i].y > bottom || pool[i].bottom < y) {
                continue;
            }
            else if (pool[i].right < comment.x || pool[i].x > right) {
                if (this.willCollide(pool[i], comment)) {
                    return false;
                }
                else {
                    continue;
                }
            }
            else {
                return false;
            }
        }
        return true;
    };
    CommentSpaceAllocator.prototype.assign = function (comment, cindex) {
        while (this._pools.length <= cindex) {
            this._pools.push([]);
        }
        var pool = this._pools[cindex];
        if (pool.length === 0) {
            comment.cindex = cindex;
            return 0;
        }
        else if (this.pathCheck(0, comment, pool)) {
            comment.cindex = cindex;
            return 0;
        }
        var y = 0;
        for (var k = 0; k < pool.length; k++) {
            y = pool[k].bottom + this.avoid;
            if (y + comment.height > this._height) {
                break;
            }
            if (this.pathCheck(y, comment, pool)) {
                comment.cindex = cindex;
                return y;
            }
        }
        return this.assign(comment, cindex + 1);
    };
    CommentSpaceAllocator.prototype.add = function (comment) {
        if (comment.height > this._height) {
            comment.cindex = -2;
            comment.y = 0;
        }
        else {
            comment.y = this.assign(comment, 0);
            BinArray.binsert(this._pools[comment.cindex], comment, function (a, b) {
                if (a.bottom < b.bottom) {
                    return -1;
                }
                else if (a.bottom > b.bottom) {
                    return 1;
                }
                else {
                    return 0;
                }
            });
        }
    };
    CommentSpaceAllocator.prototype.remove = function (comment) {
        if (comment.cindex < 0) {
            return;
        }
        if (comment.cindex >= this._pools.length) {
            throw new Error('cindex out of bounds');
        }
        var index = this._pools[comment.cindex].indexOf(comment);
        if (index < 0)
            return;
        this._pools[comment.cindex].splice(index, 1);
    };
    CommentSpaceAllocator.prototype.setBounds = function (width, height) {
        this._width = width;
        this._height = height;
    };
    return CommentSpaceAllocator;
}());
var AnchorCommentSpaceAllocator = (function (_super) {
    __extends(AnchorCommentSpaceAllocator, _super);
    function AnchorCommentSpaceAllocator() {
        return _super !== null && _super.apply(this, arguments) || this;
    }
    AnchorCommentSpaceAllocator.prototype.add = function (comment) {
        _super.prototype.add.call(this, comment);
        comment.x = (this._width - comment.width) / 2;
    };
    AnchorCommentSpaceAllocator.prototype.willCollide = function (a, b) {
        return true;
    };
    AnchorCommentSpaceAllocator.prototype.pathCheck = function (y, comment, pool) {
        var bottom = y + comment.height;
        for (var i = 0; i < pool.length; i++) {
            if (pool[i].y > bottom || pool[i].bottom < y) {
                continue;
            }
            else {
                return false;
            }
        }
        return true;
    };
    return AnchorCommentSpaceAllocator;
}(CommentSpaceAllocator));

var CommentUtils;
(function (CommentUtils) {
    var Matrix3D = (function () {
        function Matrix3D(array) {
            this._internalArray = null;
            if (!Array.isArray(array)) {
                throw new Error('Not an array. Cannot construct matrix.');
            }
            if (array.length != 16) {
                throw new Error('Illegal Dimensions. Matrix3D should be 4x4 matrix.');
            }
            this._internalArray = array;
        }
        Object.defineProperty(Matrix3D.prototype, "flatArray", {
            get: function () {
                return this._internalArray.slice(0);
            },
            set: function (array) {
                throw new Error('Not permitted. Matrices are immutable.');
            },
            enumerable: true,
            configurable: true
        });
        Matrix3D.prototype.isIdentity = function () {
            return this.equals(Matrix3D.identity());
        };
        Matrix3D.prototype.dot = function (matrix) {
            var a = this._internalArray.slice(0);
            var b = matrix._internalArray.slice(0);
            var res = [0, 0, 0, 0, 0, 0, 0, 0, 0, 0, 0, 0, 0, 0, 0, 0];
            for (var i = 0; i < 4; i++) {
                for (var j = 0; j < 4; j++) {
                    for (var k = 0; k < 4; k++) {
                        res[i * 4 + j] += a[i * 4 + k] * b[k * 4 + j];
                    }
                }
            }
            return new Matrix3D(res);
        };
        Matrix3D.prototype.equals = function (matrix) {
            for (var i = 0; i < 16; i++) {
                if (this._internalArray[i] !== matrix._internalArray[i]) {
                    return false;
                }
            }
            return true;
        };
        Matrix3D.prototype.toCss = function () {
            var matrix = this._internalArray.slice(0);
            for (var i = 0; i < matrix.length; i++) {
                if (Math.abs(matrix[i]) < 0.000001) {
                    matrix[i] = 0;
                }
            }
            return 'matrix3d(' + matrix.join(',') + ')';
        };
        Matrix3D.identity = function () {
            return new Matrix3D([1, 0, 0, 0, 0, 1, 0, 0, 0, 0, 1, 0, 0, 0, 0, 1]);
        };
        Matrix3D.createScaleMatrix = function (xscale, yscale, zscale) {
            return new Matrix3D([xscale, 0, 0, 0, 0, yscale, 0, 0, 0, 0, zscale, 0, 0, 0, 0, 1]);
        };
        Matrix3D.createRotationMatrix = function (xrot, yrot, zrot) {
            var DEG2RAD = Math.PI / 180;
            var yr = yrot * DEG2RAD;
            var zr = zrot * DEG2RAD;
            var COS = Math.cos;
            var SIN = Math.sin;
            var matrix = [
                COS(yr) * COS(zr), COS(yr) * SIN(zr), SIN(yr), 0,
                (-SIN(zr)), COS(zr), 0, 0,
                (-SIN(yr) * COS(zr)), (-SIN(yr) * SIN(zr)), COS(yr), 0,
                0, 0, 0, 1
            ];
            return new Matrix3D(matrix.map(function (v) { return Math.round(v * 1e10) * 1e-10; }));
        };
        return Matrix3D;
    }());
    CommentUtils.Matrix3D = Matrix3D;
})(CommentUtils || (CommentUtils = {}));

var __extends = (this && this.__extends) || (function () {
    var extendStatics = Object.setPrototypeOf ||
        ({ __proto__: [] } instanceof Array && function (d, b) { d.__proto__ = b; }) ||
        function (d, b) { for (var p in b) if (b.hasOwnProperty(p)) d[p] = b[p]; };
    return function (d, b) {
        extendStatics(d, b);
        function __() { this.constructor = d; }
        d.prototype = b === null ? Object.create(b) : (__.prototype = b.prototype, new __());
    };
})();
var CssCompatLayer = (function () {
    function CssCompatLayer() {
    }
    CssCompatLayer.transform = function (dom, trans) {
        dom.style.transform = trans;
        dom.style["webkitTransform"] = trans;
        dom.style["msTransform"] = trans;
        dom.style["oTransform"] = trans;
    };
    return CssCompatLayer;
}());
var CssScrollComment = (function (_super) {
    __extends(CssScrollComment, _super);
    function CssScrollComment() {
        var _this = _super !== null && _super.apply(this, arguments) || this;
        _this._dirtyCSS = true;
        return _this;
    }
    Object.defineProperty(CssScrollComment.prototype, "x", {
        get: function () {
            return (this.ttl / this.dur) * (this.parent.width + this.width) - this.width;
        },
        set: function (x) {
            if (this._x !== null && typeof this._x === "number") {
                var dx = x - this._x;
                this._x = x;
                CssCompatLayer.transform(this.dom, "translateX(" +
                    (this.axis % 2 === 0 ? dx : -dx) + "px)");
            }
            else {
                this._x = x;
                if (!this.absolute) {
                    this._x *= this.parent.width;
                }
                if (this.axis % 2 === 0) {
                    this.dom.style.left =
                        (this._x + (this.align % 2 === 0 ? 0 : -this.width)) + 'px';
                }
                else {
                    this.dom.style.right =
                        (this._x + (this.align % 2 === 0 ? -this.width : 0)) + 'px';
                }
            }
        },
        enumerable: true,
        configurable: true
    });
    CssScrollComment.prototype.update = function () {
        if (this._dirtyCSS) {
            this.dom.style.transition = "transform " + this.ttl + "ms linear";
            this.x = -this.width;
            this._dirtyCSS = false;
        }
    };
    CssScrollComment.prototype.invalidate = function () {
        _super.prototype.invalidate.call(this);
        this._dirtyCSS = true;
    };
    CssScrollComment.prototype.stop = function () {
        _super.prototype.stop.call(this);
        this.dom.style.transition = '';
        this.x = this._x;
        this._x = null;
        this.x = this.x;
        this._dirtyCSS = true;
    };
    return CssScrollComment;
}(ScrollComment));

/**
 * Comment Filters Module Simplified
 * @license MIT
 * @author Jim Chen
 */
var CommentFilter = (function () {

  /**
   * Matches a rule against an input that could be the full or a subset of
   * the comment data.
   *
   * @param rule - rule object to match
   * @param cmtData - full or portion of comment data
   * @return boolean indicator of match
   */
  function _match (rule, cmtData) {
    var path = rule.subject.split('.');
    var extracted = cmtData;
    while (path.length > 0) {
      var item = path.shift();
      if (item === '') {
        continue;
      }
      if (extracted.hasOwnProperty(item)) {
        extracted = extracted[item];
      }
      if (extracted === null || typeof extracted === 'undefined') {
        extracted = null;
        break;
      }
    }
    if (extracted === null) {
      // Null precondition implies anything
      return true;
    }
    switch (rule.op) {
      case '<':
        return extracted < rule.value;
      case '>':
        return extracted > rule.value;
      case '~':
      case 'regexp':
        return (new RegExp(rule.value)).test(extracted.toString());
      case '=':
      case 'eq':
        return rule.value ===
          ((typeof extracted === 'number') ?
            extracted : extracted.toString());
      case '!':
      case 'not':
        return !_match(rule.value, extracted);
      case '&&':
      case 'and':
        if (Array.isArray(rule.value)) {
          return rule.value.every(function (r) {
            return _match(r, extracted);
          });
        } else {
          return false;
        }
      case '||':
      case 'or':
        if (Array.isArray(rule.value)) {
          return rule.value.some(function (r) {
            return _match(r, extracted);
          });
        } else {
          return false;
        }
      default:
        return false;
    }
  }

  /**
   * Constructor for CommentFilter
   * @constructor
   */
  function CommentFilter() {
    this.rules = [];
    this.modifiers = [];
    this.allowUnknownTypes = true;
    this.allowTypes = {
      '1': true,
      '2': true,
      '4': true,
      '5': true,
      '6': true,
      '7': true,
      '8': true,
      '17': true
    };
  }

  /**
   * Runs all modifiers against current comment
   *
   * @param cmt - comment to run modifiers on
   * @return modified comment
   */
  CommentFilter.prototype.doModify = function (cmt) {
    return this.modifiers.reduce(function (c, f) {
      return f(c);
    }, cmt);
  };

  /**
   * Executes a method defined to be executed right before the comment object
   * (built from commentData) is placed onto the runline.
   *
   * @deprecated
   * @param cmt - comment data
   * @return cmt
   */
  CommentFilter.prototype.beforeSend = function (cmt) {
    return cmt;
  };

  /**
   * Performs validation of the comment data before it is allowed to get sent
   * by applying type constraints and rules
   *
   * @param cmtData - comment data
   * @return boolean indicator of whether this commentData should be shown
   */
  CommentFilter.prototype.doValidate = function (cmtData) {
    if (!cmtData.hasOwnProperty('mode')) {
      return false;
    }
    if ((!this.allowUnknownTypes ||
        cmtData.mode.toString() in this.allowTypes) &&
      !this.allowTypes[cmtData.mode.toString()]) {
      return false;
    }
    return this.rules.every(function (rule) {
      // Decide if matched
      try {
        var matched = _match(rule, cmtData);
      } catch (e) {
        var matched = false;
      }
      return rule.mode === 'accept' ? matched : !matched;
    });
  };

  /**
   * Adds a rule for use with validation
   *
   * @param rule - object containing rule definitions
   * @throws Exception when rule mode is incorrect
   */
  CommentFilter.prototype.addRule = function (rule) {
    if (rule.mode !== 'accept' && rule.mode !== 'reject') {
      throw new Error('Rule must be of accept type or reject type.');
    }
    this.rules.push(rule);
  };

  /**
   * Removes a rule
   *
   * @param rule - the rule that was added
   * @return true if the rule was removed, false if not found
   */
  CommentFilter.prototype.removeRule = function (rule) {
    var index = this.rules.indexOf(rule);
    if (index >= 0) {
      this.rules.splice(index, 1);
      return true;
    } else {
      return false;
    }
  };

  /**
   * Adds a modifier to be used
   *
   * @param modifier - modifier function that takes in comment data and
   *           returns modified comment data
   * @throws Exception when modifier is not a function
   */
  CommentFilter.prototype.addModifier = function (f) {
    if (typeof f !== 'function') {
      throw new Error('Modifiers need to be functions.');
    }
    this.modifiers.push(f);
  };

  return CommentFilter;
})();

/**
 * Comment Provider
 * Provides functionality to send or receive danmaku
 * @license MIT
 * @author Jim Chen
**/

var CommentProvider = (function () {

  function CommentProvider () {
    this._started = false;
    this._destroyed = false;
    this._staticSources = {};
    this._dynamicSources = {};
    this._parsers = {}
    this._targets = [];
  }

  CommentProvider.SOURCE_JSON = 'JSON';
  CommentProvider.SOURCE_XML = 'XML';
  CommentProvider.SOURCE_TEXT = 'TEXT';

  /**
   * Provider for HTTP content. This returns a promise that resolves to TEXT.
   *
   * @param {string} method - HTTP method to use
   * @param {string} url - Base URL
   * @param {string} responseType - type of response expected.
   * @param {Object} args - Arguments for query string. Note: This is only used when
   *         method is POST or PUT
   * @param {any} body - Text body content. If not provided will omit a body
   * @return {Promise} that resolves or rejects based on the success or failure
   *         of the request
   **/
  CommentProvider.BaseHttpProvider = function (method, url, responseType, args, body) {
    return new Promise(function (resolve, reject) {
      var xhr = new XMLHttpRequest();
      var uri = url;
      if (args && (method === 'POST' || method === 'PUT')) {
        uri += '?';
        var argsArray = [];
        for (var key in args) {
          if (args.hasOwnProperty(key)) {
            argsArray.push(encodeURIComponent(key) +
              '=' + encodeURIComponent(args[key]));
          }
        }
        uri += argsArray.join('&');
      }

      xhr.onload = function () {
        if (this.status >= 200 && this.status < 300) {
          resolve(this.response);
        } else {
          reject(new Error(this.status + " " + this.statusText));
        }
      };

      xhr.onerror = function () {
        reject(new Error(this.status + " " + this.statusText));
      };

      xhr.open(method, uri);

      // Limit the response type based on input
      xhr.responseType = typeof responseType === "string" ?
        responseType : "";

      if (typeof body !== 'undefined') {
        xhr.send(body);
      } else {
        xhr.send();
      }
    });
  };

  /**
   * Provider for JSON content. This returns a promise that resolves to JSON.
   *
   * @param {string} method - HTTP method to use
   * @param {string} url - Base URL
   * @param {Object} args - Arguments for query string. Note: This is only used when
   *         method is POST or PUT
   * @param {any} body - Text body content. If not provided will omit a body
   * @return {Promise} that resolves or rejects based on the success or failure
   *         of the request
   **/
  CommentProvider.JSONProvider = function (method, url, args, body) {
    return CommentProvider.BaseHttpProvider(
      method, url, "json", args, body).then(function (response) {
      return response;
    });
  };

  /**
   * Provider for XML content. This returns a promise that resolves to Document.
   *
   * @param {string} method - HTTP method to use
   * @param {string} url - Base URL
   * @param {Object} args - Arguments for query string. Note: This is only used when
   *         method is POST or PUT
   * @param {any} body - Text body content. If not provided will omit a body
   * @return {Promise} that resolves or rejects based on the success or failure
   *         of the request
   **/
  CommentProvider.XMLProvider = function (method, url, args, body) {
    return CommentProvider.BaseHttpProvider(
      method, url, "document", args, body).then(function (response) {
      return response;
    });
  };

  /**
   * Provider for text content. This returns a promise that resolves to Text.
   *
   * @param {string} method - HTTP method to use
   * @param {string} url - Base URL
   * @param {Object} args - Arguments for query string. Note: This is only used when
   *         method is POST or PUT
   * @param {any} body - Text body content. If not provided will omit a body
   * @return {Promise} that resolves or rejects based on the success or failure
   *     of the request
   **/
  CommentProvider.TextProvider = function (method, url, args, body) {
    return CommentProvider.BaseHttpProvider(
      method, url, "text", args, body).then(function (response) {
      return response;
    });
  };

  /**
   * Attaches a static source to the corresponding type.
   * NOTE: Multiple static sources will race to determine the initial comment
   *     list so it is imperative that they all parse to the SAME content.
   *
   * @param {Provider} source - Promise that resolves to one of the supported types
   * @param {Type} type - Type that the provider resolves to
   * @return {CommentProvider} this
   **/
  CommentProvider.prototype.addStaticSource = function (source, type) {
    if (this._destroyed) {
      throw new Error(
        'Comment provider has been destroyed, ' +
        'cannot attach more sources.');
    }
    if (!(type in this._staticSources)) {
      this._staticSources[type] = [];
    }
    this._staticSources[type].push(source);
    return this;
  };

  /**
   * Attaches a dynamic source to the corresponding type
   * NOTE: Multiple dynamic sources will collectively provide comment data.
   *
   * @param {DynamicProvider} source - Listenable that resolves to one of the supported types
   * @param {Type} type - Type that the provider resolves to
   * @return {CommentProvider} this
   **/
  CommentProvider.prototype.addDynamicSource = function (source, type) {
    if (this._destroyed) {
      throw new Error(
        'Comment provider has been destroyed, ' +
        'cannot attach more sources.');
    }
    if (!(type in this._dynamicSources)) {
      this._dynamicSources[type] = [];
    }
    this._dynamicSources[type].push(source);
    return this;
  };

  /**
   * Attaches a target comment manager so that we can stream comments to it
   *
   * @param {CommentManager} commentManager - Comment Manager instance to attach to
   * @return {CommentProvider} this
   **/
  CommentProvider.prototype.addTarget = function (commentManager) {
    if (this._destroyed) {
      throw new Error(
        'Comment provider has been destroyed, '
        +'cannot attach more targets.');
    }
    if (!(commentManager instanceof CommentManager)) {
      throw new Error(
        'Expected the target to be an instance of CommentManager.');
    }
    this._targets.push(commentManager);
    return this;
  };

  /**
   * Adds a parser for an incoming data type. If multiple parsers are added,
   * parsers added later take precedence.
   *
   * @param {CommentParser} parser - Parser spec compliant parser
   * @param {Type} type - Type that the provider resolves to
   * @return {CommentProvider} this
   **/
  CommentProvider.prototype.addParser = function (parser, type) {
    if (this._destroyed) {
      throw new Error(
        'Comment provider has been destroyed, ' +
        'cannot attach more parsers.');
    }
    if (!(type in this._parsers)) {
      this._parsers[type] = [];
    }
    this._parsers[type].unshift(parser);
    return this;
  };

  CommentProvider.prototype.applyParsersOne = function (data, type) {
    return new Promise(function (resolve, reject) {
      if (!(type in this._parsers)) {
        reject(new Error('No parsers defined for "' + type + '"'));
        return;
      }
      for (var i = 0; i < this._parsers[type].length; i++) {
        var output = null;
        try {
          output = this._parsers[type][i].parseOne(data);
        } catch (e) {
          // TODO: log this failure
          console.error(e);
        }
        if (output !== null) {
          resolve(output);
          return;
        }
      }
      reject(new Error("Ran out of parsers for they target type"));
    }.bind(this));
  };

  CommentProvider.prototype.applyParsersList = function (data, type) {
    return new Promise(function (resolve, reject) {
      if (!(type in this._parsers)) {
        reject(new Error('No parsers defined for "' + type + '"'));
        return;
      }
      for (var i = 0; i < this._parsers[type].length; i++) {
        var output = null;
        try {
          output = this._parsers[type][i].parseMany(data);
        } catch (e) {
          // TODO: log this failure
          console.error(e);
        }
        if (output !== null) {
          resolve(output);
          return;
        }
      }
      reject(new Error("Ran out of parsers for the target type"));
    }.bind(this));
  };

  /**
   * (Re)loads static comments
   *
   * @return {Promise} that is resolved when the static sources have been
   *     loaded
   */
  CommentProvider.prototype.load = function () {
    if (this._destroyed) {
      throw new Error('Cannot load sources on a destroyed provider.');
    }
    var promises = [];
    // TODO: This race logic needs to be rethought to provide redundancy
    for (var type in this._staticSources) {
      promises.push(Promises.any(this._staticSources[type])
        .then(function (data) {
          return this.applyParsersList(data, type);
        }.bind(this)));
    }
    if (promises.length === 0) {
      // No static loaders
      return Promise.resolve([]);
    }
    return Promises.any(promises).then(function (commentList) {
      for (var i = 0; i < this._targets.length; i++) {
        this._targets[i].load(commentList);
      }
      return Promise.resolve(commentList);
    }.bind(this));
  };

  /**
   * Commit the changes and boot up the provider
   *
   * @return {Promise} that is resolved when all the static sources are loaded
   *     and all the dynamic sources are hooked up
   **/
  CommentProvider.prototype.start = function () {
    if (this._destroyed) {
      throw new Error('Cannot start a provider that has been destroyed.');
    }
    this._started = true;
    return this.load().then(function (commentList) {
      // Bind the dynamic sources
      for (var type in this._dynamicSources) {
        this._dynamicSources[type].forEach(function (source) {
          source.addEventListener('receive', function (data) {
            for (var i = 0; i < this._targets.length; i++) {
              this._targets[i].send(
                this.applyParserOne(data, type));
            }
          }.bind(this));
        }.bind(this));
      }
      return Promise.resolve(commentList);
    }.bind(this));
  };

  /**
   * Send out comments to both dynamic sources and POST targets.
   *
   * @param commentData - commentData to be sent to the server. Object.
   * @param requireAll - Do we require that all servers to accept the comment
   *           for the promise to resolve. Defaults to true. If
   *           false, the returned promise will resolve as long as a
   *           single target accepts.
   * @return Promise that is resolved when the server accepts or rejects the
   *     comment. Dynamic sources will decide based on their promise while
   *     POST targets are considered accepted if they return a successful
   *     HTTP response code.
   **/
  CommentProvider.prototype.send = function (commentData, requireAll) {
    throw new Error('Not implemented');
  };

  /**
   * Stop providing dynamic comments to the targets
   *
   * @return Promise that is resolved when all bindings between dynamic
   *     sources have been successfully unloaded.
   **/
  CommentProvider.prototype.destroy = function () {
    if (this._destroyed) {
      return Promise.resolve();
    }
    // TODO: implement debinding for sources
    this._destroyed = true;
    return Promise.resolve();
  };

  return CommentProvider;
})();

/**
 * Promises extra functionality
 * @license MIT
 * @author Jim Chen
 */
var Promises = (function( ) {

  var Promises = {};

  /**
   * Resolves as soon as any promise resolves in the order of the input array
   *
   * @param arr - array of promises
   * @return promise that resolves if any one promise resolves and rejects
   *     if otherwise
   **/
  Promises.any = function (promises) {
    if (!Array.isArray(promises)) {
      // Is raw object or promise, resolve it directly
      return Promise.resolve(promises);
    }
    if (promises.length === 0) {
      // No promises to resolve so we think it failed
      return Promise.reject();
    }
    return new Promise(function (resolve, reject) {
      var hasResolved = false;
      var hasCompleted = 0;
      var errors = [];
      for (var i = 0; i < promises.length; i++) {
        promises[i].then(function (value) {
          hasCompleted++;
          if (!hasResolved) {
            hasResolved = true;
            resolve(value);
          }
        }).catch((function (i) {
          return function (e) {
            hasCompleted++;
            errors[i] = e;
            if (hasCompleted === promises.length) {
              // All promises have completed and we are in rejecting case
              if (!hasResolved) {
                reject(errors);
              }
            }
          }
        })(i));
      }
    });
  };

  return Promises;
})();

/**
 * Bilibili Format Parser
 * Takes in an XMLDoc/LooseXMLDoc and parses that into a Generic Comment List
 * @license MIT License
 **/
var BilibiliFormat = (function () {
  var BilibiliFormat = {};

  // Fix comments to be valid
  var _format = function (text) {
    return text.replace(/\t/,"\\t");
  };

  // Fix Mode7 comments when they are bad
  var _formatmode7 = function (text) {
    if (text.charAt(0) === '[') {
      switch (text.charAt(text.length - 1)) {
        case ']':
          return text;
        case '"':
          return text + ']';
        case ',':
          return text.substring(0, text.length - 1) + '"]';
        default:
          return _formatmode7(text.substring(0, text.length - 1));
      }
    } else {
      return text;
    }
  };

  // Try to escape unsafe HTML code. DO NOT trust that this handles all cases
  // Please do not allow insecure DOM parsing unless you can trust your input source.
  var _escapeUnsafe = function (text) {
    text = text.replace(new RegExp('</([^d])','g'), '</disabled $1');
    text = text.replace(new RegExp('</(\S{2,})','g'), '</disabled $1');
    text = text.replace(new RegExp('<([^d/]\W*?)','g'), '<disabled $1');
    text = text.replace(new RegExp('<([^/ ]{2,}\W*?)','g'), '<disabled $1');
    return text;
  };

  BilibiliFormat.XMLParser = function (params) {
    this._attemptFix = true;
    this._logBadComments = true;
    if (typeof params === 'object') {
      this._attemptFix = params.attemptFix === false ? false : true;
      this._logBadComments = params.logBadComments === false ? false : true;
    }
  }

  BilibiliFormat.XMLParser.prototype.parseOne = function (elem) {
    try {
      var params = elem.getAttribute('p').split(',');
    } catch (e) {
      // Probably not XML
      return null;
    }
    var text = elem.textContent;
    var comment = {};
    comment.stime = Math.round(parseFloat(params[0])*1000);
    comment.size = parseInt(params[2]);
    comment.color = parseInt(params[3]);
    comment.mode = parseInt(params[1]);
    comment.date = parseInt(params[4]);
    comment.pool = parseInt(params[5]);
    comment.position = 'absolute';
    if (params[7] != null) {
      comment.dbid = parseInt(params[7]);
    }
    comment.hash = params[6];
    comment.border = false;
    if (comment.mode < 7) {
      comment.text = text.replace(/(\/n|\\n|\n|\r\n)/g, "\n");
    } else {
      if (comment.mode === 7) {
        try {
          if (this._attemptFix) {
            text = _format(_formatmode7(text));
          }
          var extendedParams = JSON.parse(text);
          comment.shadow = true;
          comment.x = parseFloat(extendedParams[0]);
          comment.y = parseFloat(extendedParams[1]);
          if (Math.floor(comment.x) < comment.x || Math.floor(comment.y) < comment.y) {
            comment.position = 'relative';
          }
          comment.text = extendedParams[4].replace(/(\/n|\\n|\n|\r\n)/g, "\n");
          comment.rZ = 0;
          comment.rY = 0;
          if (extendedParams.length >= 7) {
            comment.rZ = parseInt(extendedParams[5], 10);
            comment.rY = parseInt(extendedParams[6], 10);
          }
          comment.motion = [];
          comment.movable = false;
          if (extendedParams.length >= 11) {
            comment.movable = true;
            var singleStepDur = 500;
            var motion = {
              'x': {
                'from': comment.x,
                'to': parseFloat(extendedParams[7]),
                'dur': singleStepDur,
                'delay': 0
              },
              'y': {
                'from': comment.y,
                'to': parseFloat(extendedParams[8]),
                'dur': singleStepDur,
                'delay': 0
              }
            };
            if (extendedParams[9] !== '') {
              singleStepDur = parseInt(extendedParams[9], 10);
              motion.x.dur = singleStepDur;
              motion.y.dur = singleStepDur;
            }
            if (extendedParams[10] !== '') {
              motion.x.delay = parseInt(extendedParams[10], 10);
              motion.y.delay = parseInt(extendedParams[10], 10);
            }
            if (extendedParams.length > 11) {
              comment.shadow = (extendedParams[11] !== 'false' && extendedParams[11] !== false);
              if (extendedParams[12] != null) {
                comment.font = extendedParams[12];
              }
              if (extendedParams.length > 14) {
                // Support for Bilibili advanced Paths
                if (comment.position === 'relative') {
                  if (this._logBadComments) {
                    console.warn('Cannot mix relative and absolute positioning!');
                  }
                  comment.position = 'absolute';
                }
                var path = extendedParams[14];
                var lastPoint = {
                  x: motion.x.from,
                  y: motion.y.from
                };
                var pathMotion = [];
                var regex = new RegExp('([a-zA-Z])\\s*(\\d+)[, ](\\d+)','g');
                var counts = path.split(/[a-zA-Z]/).length - 1;
                var m = regex.exec(path);
                while (m !== null) {
                  switch (m[1]) {
                    case 'M': {
                      lastPoint.x = parseInt(m[2],10);
                      lastPoint.y = parseInt(m[3],10);
                    }
                    break;
                    case 'L': {
                      pathMotion.push({
                        'x': {
                          'from': lastPoint.x,
                          'to': parseInt(m[2],10),
                          'dur': singleStepDur / counts,
                          'delay': 0
                        },
                        'y': {
                          'from': lastPoint.y,
                          'to': parseInt(m[3],10),
                          'dur': singleStepDur / counts,
                          'delay': 0
                        }
                      });
                      lastPoint.x = parseInt(m[2],10);
                      lastPoint.y = parseInt(m[3],10);
                    }
                    break;
                  }
                  m = regex.exec(path);
                }
                motion = null;
                comment.motion = pathMotion;
               }
             }
             if (motion !== null) {
               comment.motion.push(motion);
             }
           }
           comment.dur = 2500;
           if (extendedParams[3] < 12) {
             comment.dur = extendedParams[3] * 1000;
           }
           var tmp = extendedParams[2].split('-');
           if (tmp != null && tmp.length > 1) {
             var alphaFrom = parseFloat(tmp[0]);
             var alphaTo = parseFloat(tmp[1]);
             comment.opacity = alphaFrom;
             if (alphaFrom !== alphaTo) {
              comment.alpha = {
                'from':alphaFrom,
                'to':alphaTo
              };
            }
          }
        } catch (e) {
          if (this._logBadComments) {
            console.warn('Error occurred in JSON parsing. Could not parse comment.');
            console.log('[DEBUG] ' + text);
          }
        }
      } else if(comment.mode === 8) {
        comment.code = text; // Code comments are special. Treat them that way.
      } else {
        if (this._logBadComments) {
          console.warn('Unknown comment type : ' + comment.mode + '. Not doing further parsing.');
          console.log('[DEBUG] ' + text);
        }
      }
    }
    if (comment.text !== null && typeof comment.text === 'string') {
      comment.text = comment.text.replace(/\u25a0/g,"\u2588");
    }
    return comment;
  };

  BilibiliFormat.XMLParser.prototype.parseMany = function (xmldoc) {
    var elements = [];
    try {
      elements = xmldoc.getElementsByTagName('d');
    } catch (e) {
      // TODO: handle XMLDOC errors.
      return null; // Bail, I can't handle
    }
    var commentList = [];
    for (var i = 0; i < elements.length; i++) {
      var comment = this.parseOne(elements[i]);
      if (comment !== null) {
        commentList.push(comment);
      }
    }
    return commentList;
  };

  BilibiliFormat.TextParser = function (params) {
    this._allowInsecureDomParsing = true;
    this._attemptEscaping = true;
    this._canSecureNativeParse = false;
    if (typeof params === 'object') {
      this._allowInsecureDomParsing = params.allowInsecureDomParsing === false ? false : true;
      this._attemptEscaping = params.attemptEscaping === false ? false : true;
    }
    if (typeof document === 'undefined' || !document || !document.createElement) {
      // We can't rely on innerHTML anyways. Maybe we're in a restricted context (i.e. node).
      this._allowInsecureDomParsing = false;
    }
    if (typeof DOMParser !== 'undefined' && DOMParser !== null) {
      this._canSecureNativeParse = true;
    }
    if (this._allowInsecureDomParsing || this._canSecureNativeParse) {
      this._xmlParser = new BilibiliFormat.XMLParser(params);
    }
  };

  BilibiliFormat.TextParser.prototype.parseOne = function (comment) {
    // Attempt to parse a single tokenized tag
    if (this._allowInsecureDomParsing) {
      var source = comment;
      if (this._attemptEscaping) {
        source = _escapeUnsafe(source);
      }
      var temp = document.createElement('div');
      temp.innerHTML = source;
      var tags = temp.getElementsByTagName('d');
      if (tags.length !== 1) {
        return null; // Can't parse, delegate
      } else {
        return this._xmlParser.parseOne(tags[0]);
      }
    } else if (this._canSecureNativeParse) {
      var domParser = new DOMParser();
      return this._xmlParser.parseOne(
        domParser.parseFromString(comment, 'application/xml'));
    } else {
      throw new Error('Secure native js parsing not implemented yet.');
    }
  };

  BilibiliFormat.TextParser.prototype.parseMany = function (comment) {
    // Attempt to parse a comment list
    if (this._allowInsecureDomParsing) {
      var source = comment;
      if (this._attemptEscaping) {
        source = _escapeUnsafe(source);
      }
      var temp = document.createElement('div');
      temp.innerHTML = source;
      return this._xmlParser.parseMany(temp);
    } else if (this._canSecureNativeParse) {
      var domParser = new DOMParser();
      return this._xmlParser.parseMany(
        domParser.parseFromString(comment, 'application/xml'));
    } else {
      throw new Error('Secure native js parsing not implemented yet.');
    }
  };

  return BilibiliFormat;
})();

/**
 * AcFun Format Parser
 * Takes in JSON and parses it based on current documentation for AcFun comments
 * @license MIT License
 **/
var AcfunFormat = (function () {
  var AcfunFormat = {};

  AcfunFormat.JSONParser = function (params) {
    this._logBadComments = true;
    this._logNotImplemented = false;
    if (typeof params === 'object') {
      this._logBadComments = params.logBadComments === false ? false : true;
      this._logNotImplemented = params.logNotImplemented === true ? true : false;
    }
  };

  AcfunFormat.JSONParser.prototype.parseOne = function (comment) {
    // Read a comment and generate a correct comment object
    var data = {};
    if (typeof comment !== 'object' || comment == null || !comment.hasOwnProperty('c')) {
      // This cannot be parsed. The comment contains no config data
      return null;
    }
    var config = comment['c'].split(',');
    if (config.length >= 6) {
      data.stime = parseFloat(config[0]) * 1000;
      data.color = parseInt(config[1])
      data.mode = parseInt(config[2]);
      data.size = parseInt(config[3]);
      data.hash = config[4];
      data.date = parseInt(config[5]);
      data.position = "absolute";
      if (data.mode !== 7) {
        // Do some text normalization on low complexity comments
        data.text = comment.m.replace(/(\/n|\\n|\n|\r\n|\\r)/g,"\n");
        data.text = data.text.replace(/\r/g,"\n");
        data.text = data.text.replace(/\s/g,"\u00a0");
      } else {
        try {
          var x = JSON.parse(comment.m);
        } catch (e) {
          if (this._logBadComments) {
            console.warn('Error parsing internal data for comment');
            console.log('[Dbg] ' + data.text);
          }
          return null; // Can't actually parse this!
        }
        data.position = "relative";
        data.text = x.n; /*.replace(/\r/g,"\n");*/
        data.text = data.text.replace(/\ /g,"\u00a0");
        if (typeof x.a === 'number') {
          data.opacity = x.a;
        } else {
          data.opacity = 1;
        }
        if (typeof x.p === 'object') {
          // Relative position
          data.x = x.p.x / 1000;
          data.y = x.p.y / 1000;
        } else {
          data.x = 0;
          data.y = 0;
        }
        if (typeof x.c === 'number') {
          switch (x.c) {
            case 0: data.align = 0; break;
            case 2: data.align = 1; break;
            case 6: data.align = 2; break;
            case 8: data.align = 3; break;
            default:
              if (this._logNotImplemented) {
                console.log('Cannot handle aligning to center! AlignMode=' + x.c);
              }
          }
        }
        // Use default axis
        data.axis = 0;
        data.shadow = x.b;
        data.dur = 4000;
        if (typeof x.l === 'number') {
          data.dur = x.l * 1000;
        }
        if (x.z != null && x.z.length > 0) {
          data.movable = true;
          data.motion = [];
          var moveDuration = 0;
          var last = {
            x: data.x,
            y: data.y,
            alpha: data.opacity,
            color: data.color
          };
          for (var m = 0; m < x.z.length; m++) {
            var dur = x.z[m].l != null ? (x.z[m].l * 1000) : 500;
            moveDuration += dur;
            var motion = {};
            if (x.z[m].hasOwnProperty('rx') && typeof x.z[m].rx === 'number') {
              // TODO: Support this
              if (this._logNotImplemented) {
                console.log('Encountered animated x-axis rotation. Ignoring.');
              }
            }
            if (x.z[m].hasOwnProperty('e') && typeof x.z[m].e === 'number') {
              // TODO: Support this
              if (this._logNotImplemented) {
                console.log('Encountered animated y-axis rotation. Ignoring.');
              }
            }
            if (x.z[m].hasOwnProperty('d') && typeof x.z[m].d === 'number') {
              // TODO: Support this
              if (this._logNotImplemented) {
                console.log('Encountered animated z-axis rotation. Ignoring.');
              }
            }
            if (x.z[m].hasOwnProperty('x') && typeof x.z[m].x === 'number') {
              motion.x = {
                from: last.x,
                to: x.z[m].x / 1000,
                dur: dur,
                delay: 0
              };
            }
            if (x.z[m].hasOwnProperty('y') && typeof x.z[m].y === 'number') {
              motion.y = {
                from: last.y,
                to: x.z[m].y / 1000,
                dur: dur,
                delay: 0
              };
            }
            last.x = motion.hasOwnProperty('x') ? motion.x.to : last.x;
            last.y = motion.hasOwnProperty('y') ? motion.y.to : last.y;
            if (x.z[m].hasOwnProperty('t') &&
              typeof x.z[m].t === 'number' &&
              x.z[m].t !== last.alpha) {
              motion.alpha = {
                from: last.alpha,
                to: x.z[m].t,
                dur: dur,
                delay: 0
              };
              last.alpha = motion.alpha.to;
            }
            if (x.z[m].hasOwnProperty('c') &&
              typeof x.z[m].c === 'number' &&
              x.z[m].c !== last.color) {
              motion.color = {
                from: last.color,
                to:x.z[m].c,
                dur: dur,
                delay: 0
              };
              last.color = motion.color.to;
            }
            data.motion.push(motion);
          }
          data.dur = moveDuration + (data.moveDelay ? data.moveDelay : 0);
        }
        if (x.hasOwnProperty('w')) {
          if (x.w.hasOwnProperty('f')) {
            data.font = x.w.f;
          }
          if (x.w.hasOwnProperty('l') && Array.isArray(x.w.l)) {
            if (x.w.l.length > 0) {
              // Filters
              if (this._logNotImplemented) {
                console.log('[Dbg] Filters not supported! ' +
                  JSON.stringify(x.w.l));
              }
            }
          }
        }
        if (x.r != null && x.k != null) {
          data.rX = x.r;
          data.rY = x.k;
        }

      }
      return data;
    } else {
      // Not enough arguments.
      if (this._logBadComments) {
        console.warn('Dropping this comment due to insufficient parameters. Got: ' + config.length);
        console.log('[Dbg] ' + comment['c']);
      }
      return null;
    }
  };

  AcfunFormat.JSONParser.prototype.parseMany = function (comments) {
    if (!Array.isArray(comments)) {
      return null;
    }
    var list = [];
    for (var i = 0; i < comments.length; i++) {
      var comment = this.parseOne(comments[i]);
      if (comment !== null) {
        list.push(comment);
      }
    }
    return list;
  };

  AcfunFormat.TextParser = function (param) {
    this._jsonParser = new AcfunFormat.JSONParser(param);
  }

  AcfunFormat.TextParser.prototype.parseOne = function (comment) {
    try {
      return this._jsonParser.parseOne(JSON.parse(comment));
    } catch (e) {
      console.warn(e);
      return null;
    }
  }

  AcfunFormat.TextParser.prototype.parseMany = function (comment) {
    try {
      return this._jsonParser.parseMany(JSON.parse(comment));
    } catch (e) {
      console.warn(e);
      return null;
    }
  }

  return AcfunFormat;
})();

/**
 * CommonDanmakuFormat Parser
 * Example parser for parsing comments that the CCL can accept directly.
 * @license MIT
 * @author Jim Chen
 **/

var CommonDanmakuFormat = (function () {
  var CommonDanmakuFormat = {};
  var _check = function (comment) {
    // Sanity check to see if we should be parsing these comments or not
    if (typeof comment.mode !== 'number' || typeof comment.stime !== 'number') {
      return false;
    }
    if (comment.mode === 8 && !(typeof comment.code === 'string')) {
      return false;
    }
    if (typeof comment.text !== 'string') {
      return false;
    }
    return true;
  };

  CommonDanmakuFormat.JSONParser = function () { };
  CommonDanmakuFormat.JSONParser.prototype.parseOne = function (comment) {
    // Refuse to parse the comment does not pass sanity check
    return _check(comment) ? comment : null;
  };

  CommonDanmakuFormat.JSONParser.prototype.parseMany = function (comments) {
    // Refuse to parse if any comment does not pass sanity check
    return comments.every(_check) ? comments : null;
  };

  CommonDanmakuFormat.XMLParser = function () { };
  CommonDanmakuFormat.XMLParser.prototype.parseOne = function (comment) {
    var data = {}
    try {
      data.stime = parseInt(comment.getAttribute('stime'));
      data.mode = parseInt(comment.getAttribute('mode'));
      data.size = parseInt(comment.getAttribute('size'));
      data.color = parseInt(comment.getAttribute('color'));
      data.text = comment.textContent;
    } catch (e) {
      return null;
    }
    return data;
  };

  CommonDanmakuFormat.XMLParser.prototype.parseMany = function (commentsElem) {
    try {
      var comments = commentsElem.getElementsByTagName('comment');
    } catch (e) {
      return null;
    }
    var commentList = [];
    for (var i = 0; i < comments.length; i++) {
      var comment = this.parseOne(comments[i]);
      if (comment !== null) {
        commentList.push(comment);
      }
    }
    return commentList;
  };

  return CommonDanmakuFormat;
})();<|MERGE_RESOLUTION|>--- conflicted
+++ resolved
@@ -68,7 +68,7 @@
 
   return BinArray;
 })();
-
+
 /*!
  * Comment Core Library CommentManager
  * @license MIT
@@ -177,156 +177,6 @@
       }
     });
   };
-<<<<<<< HEAD
-
-  CommentManager.prototype.validate = function(cmt){
-    if (cmt == null) {
-      return false;
-    }
-    return this.filter.doValidate(cmt);
-  };
-
-  CommentManager.prototype.load = function(a){
-    this.timeline = a;
-    this.timeline.sort(_defaultComparator);
-    this.dispatchEvent("load");
-  };
-
-  CommentManager.prototype.insert = function(c){
-    var index = BinArray.binsert(this.timeline, c, _defaultComparator);
-    if (index <= this.position) {
-      this.position++;
-    }
-    this.dispatchEvent("insert");
-  };
-
-  CommentManager.prototype.clear = function () {
-    while (this.runline.length > 0) {
-      this.runline[0].finish();
-    }
-    this.dispatchEvent("clear");
-  };
-
-  CommentManager.prototype.setBounds = function () {
-    this.width = this.stage.offsetWidth;
-    this.height= this.stage.offsetHeight;
-    this.dispatchEvent("resize");
-    for (var comAlloc in this.csa) {
-      this.csa[comAlloc].setBounds(this.width,this.height);
-    }
-    // Update 3d perspective
-    this.stage.style.perspective = this.width / Math.tan(55 * Math.PI/180) / 2 + "px";
-    this.stage.style.webkitPerspective = this.width / Math.tan(55 * Math.PI/180) / 2 + "px";
-  };
-
-  CommentManager.prototype.init = function (renderer) {
-    this.setBounds();
-    if (this.filter == null) {
-      this.filter = new CommentFilter(); //Only create a filter if none exist
-    }
-    if (this.factory == null) {
-      switch (renderer) {
-        case 'legacy':
-          this.factory = CommentFactory.defaultFactory();
-          break;
-        default:
-        case 'css':
-          this.factory = CommentFactory.defaultCssRenderFactory();
-          break;
-      }
-    }
-  };
-
-  CommentManager.prototype.time = function (time) {
-    time = time - 1;
-    if (this.position >= this.timeline.length ||
-      Math.abs(this._lastPosition - time) >= this.options.seekTrigger) {
-
-      this.seek(time);
-      this._lastPosition = time;
-      if (this.timeline.length <= this.position) {
-        return;
-      }
-    } else {
-      this._lastPosition = time;
-    }
-    for (;this.position < this.timeline.length;this.position++) {
-      if (this.timeline[this.position]['stime']<=time) {
-        if (this.options.limit > 0 && this.runline.length >= this.options.limit) {
-          continue; // Skip comments but still move the position pointer
-        } else if (this.validate(this.timeline[this.position])) {
-          this.send(this.timeline[this.position]);
-        }
-      } else {
-        break;
-      }
-    }
-  };
-
-  CommentManager.prototype.rescale = function () {
-    // TODO: Implement rescaling
-  };
-
-  CommentManager.prototype.send = function (data) {
-    if (data.mode === 8) {
-      console.log(data);
-      if (this.scripting) {
-        console.log(this.scripting.eval(data.code));
-      }
-      return;
-    }
-    if (this.filter != null) {
-      data = this.filter.doModify(data);
-      if (data == null) {
-        return;
-      }
-    }
-    var cmt = this.factory.create(this, data);
-    switch (cmt.mode) {
-      default:
-      case 1:
-        this.csa.scroll.add(cmt);
-        break;
-      case 2:
-        this.csa.scrollbtm.add(cmt);
-        break;
-      case 4:
-        this.csa.bottom.add(cmt);
-        break;
-      case 5:
-        this.csa.top.add(cmt);
-        break;
-      case 6:
-        this.csa.reverse.add(cmt);
-        break;
-      case 7:
-      case 17:
-        /* Do NOT manage these comments! */
-        break;
-    }
-    cmt.y = cmt.y;
-    this.dispatchEvent("enterComment", cmt);
-    this.runline.push(cmt);
-  };
-
-  CommentManager.prototype.finish = function (cmt) {
-    this.dispatchEvent("exitComment", cmt);
-    this.stage.removeChild(cmt.dom);
-    var index = this.runline.indexOf(cmt);
-    if (index >= 0) {
-      this.runline.splice(index, 1);
-    }
-    switch (cmt.mode) {
-      default:
-      case 1: {this.csa.scroll.remove(cmt);} break;
-      case 2: {this.csa.scrollbtm.remove(cmt);} break;
-      case 4: {this.csa.bottom.remove(cmt);} break;
-      case 5: {this.csa.top.remove(cmt);} break;
-      case 6: {this.csa.reverse.remove(cmt);} break;
-      case 7: break;
-    }
-  };
-=======
 
   CommentManager.prototype.validate = function(cmt){
     if (cmt == null) {
@@ -523,1864 +373,933 @@
 
   return CommentManager;
 })();
-
-var __extends = (this && this.__extends) || (function () {
-    var extendStatics = function (d, b) {
-        extendStatics = Object.setPrototypeOf ||
-            ({ __proto__: [] } instanceof Array && function (d, b) { d.__proto__ = b; }) ||
-            function (d, b) { for (var p in b) if (b.hasOwnProperty(p)) d[p] = b[p]; };
-        return extendStatics(d, b);
-    };
-    return function (d, b) {
-        extendStatics(d, b);
-        function __() { this.constructor = d; }
-        d.prototype = b === null ? Object.create(b) : (__.prototype = b.prototype, new __());
-    };
-})();
-var CoreComment = (function () {
-    function CoreComment(parent, init) {
-        if (init === void 0) { init = {}; }
-        this.mode = 1;
-        this.stime = 0;
-        this.text = '';
-        this.ttl = 4000;
-        this.dur = 4000;
-        this.cindex = -1;
-        this.motion = [];
-        this.movable = true;
-        this._alphaMotion = null;
-        this.absolute = true;
-        this.align = 0;
-        this.axis = 0;
-        this._alpha = 1;
-        this._size = 25;
-        this._color = 0xffffff;
-        this._border = false;
-        this._shadow = true;
-        this._font = '';
-        this._transform = null;
-        this._className = '';
-        if (!parent) {
-            throw new Error('Comment not bound to comment manager.');
-        }
-        else {
-            this.parent = parent;
-        }
-        if (init.hasOwnProperty('stime')) {
-            this.stime = init['stime'];
-        }
-        if (init.hasOwnProperty('mode')) {
-            this.mode = init['mode'];
-        }
-        else {
-            this.mode = 1;
-        }
-        if (init.hasOwnProperty('dur')) {
-            this.dur = init['dur'];
-            this.ttl = this.dur;
-        }
-        this.dur *= this.parent.options.global.scale;
-        this.ttl *= this.parent.options.global.scale;
-        if (init.hasOwnProperty('text')) {
-            this.text = init['text'];
-        }
-        if (init.hasOwnProperty('motion')) {
-            this._motionStart = [];
-            this._motionEnd = [];
-            this.motion = init['motion'];
-            var head = 0;
-            for (var i = 0; i < init['motion'].length; i++) {
-                this._motionStart.push(head);
-                var maxDur = 0;
-                for (var k in init['motion'][i]) {
-                    var m = init['motion'][i][k];
-                    maxDur = Math.max(m.dur + m.delay, maxDur);
-                    if (m.easing === null || m.easing === undefined) {
-                        init['motion'][i][k]['easing'] = CoreComment.LINEAR;
-                    }
-                }
-                head += maxDur;
-                this._motionEnd.push(head);
-            }
-            this._curMotion = 0;
-        }
-        if (init.hasOwnProperty('color')) {
-            this._color = init['color'];
-        }
-        if (init.hasOwnProperty('size')) {
-            this._size = init['size'];
-        }
-        if (init.hasOwnProperty('border')) {
-            this._border = init['border'];
-        }
-        if (init.hasOwnProperty('opacity')) {
-            this._alpha = init['opacity'];
-        }
-        if (init.hasOwnProperty('alpha')) {
-            this._alphaMotion = init['alpha'];
-        }
-        if (init.hasOwnProperty('font')) {
-            this._font = init['font'];
-        }
-        if (init.hasOwnProperty('x')) {
-            this._x = init['x'];
-        }
-        if (init.hasOwnProperty('y')) {
-            this._y = init['y'];
-        }
-        if (init.hasOwnProperty('shadow')) {
-            this._shadow = init['shadow'];
-        }
-        if (init.hasOwnProperty('align')) {
-            this.align = init['align'];
-        }
-        if (init.hasOwnProperty('axis')) {
-            this.axis = init['axis'];
-        }
-        if (init.hasOwnProperty('transform')) {
-            this._transform = new CommentUtils.Matrix3D(init['transform']);
-        }
-        if (init.hasOwnProperty('position')) {
-            if (init['position'] === 'relative') {
-                this.absolute = false;
-                if (this.mode < 7) {
-                    console.warn('Using relative position for CSA comment.');
-                }
-            }
-        }
-        if (init.hasOwnProperty('className')) {
-            this._className = init['className'];
-        }
-    }
-    CoreComment.prototype._toggleClass = function (className, toggle) {
-        if (toggle === void 0) { toggle = false; }
-        if (!this.dom) {
-            return;
-        }
-        if (this.dom.classList) {
-            this.dom.classList.toggle(className, toggle);
-        }
-        else {
-            var classList = this.dom.className.split(' ');
-            var index = classList.indexOf(className);
-            if (index >= 0 && !toggle) {
-                classList.splice(index, 1);
-                this.dom.className = classList.join(' ');
-            }
-            else if (index < 0 && toggle) {
-                classList.push(className);
-                this.dom.className = classList.join(' ');
-            }
-        }
-    };
-    CoreComment.prototype.init = function (recycle) {
-        if (recycle === void 0) { recycle = null; }
-        if (recycle !== null) {
-            this.dom = recycle.dom;
-        }
-        else {
-            this.dom = document.createElement('div');
-        }
-        this.dom.className = this.parent.options.global.className;
-        if (this._className !== "") {
-            this.dom.className += " " + this._className;
-        }
-        this.dom.appendChild(document.createTextNode(this.text));
-        this.dom.textContent = this.text;
-        this.dom.innerText = this.text;
-        this.size = this._size;
-        if (this._color != 0xffffff) {
-            this.color = this._color;
-        }
-        this.shadow = this._shadow;
-        if (this._border) {
-            this.border = this._border;
-        }
-        if (this._font !== '') {
-            this.font = this._font;
-        }
-        if (this._x !== undefined) {
-            this.x = this._x;
-        }
-        if (this._y !== undefined) {
-            this.y = this._y;
-        }
-        if (this._alpha !== 1 || this.parent.options.global.opacity < 1) {
-            this.alpha = this._alpha;
-        }
-        if (this._transform !== null && !this._transform.isIdentity()) {
-            this.transform = this._transform.flatArray;
-        }
-        if (this.motion.length > 0) {
-            this.animate();
-        }
-    };
-    Object.defineProperty(CoreComment.prototype, "x", {
-        get: function () {
-            if (this._x === null || this._x === undefined) {
-                if (this.axis % 2 === 0) {
-                    if (this.align % 2 === 0) {
-                        this._x = this.dom.offsetLeft;
-                    }
-                    else {
-                        this._x = this.dom.offsetLeft + this.width;
-                    }
-                }
-                else {
-                    if (this.align % 2 === 0) {
-                        this._x = this.parent.width - this.dom.offsetLeft;
-                    }
-                    else {
-                        this._x = this.parent.width - this.dom.offsetLeft - this.width;
-                    }
-                }
-            }
-            if (!this.absolute) {
-                return this._x / this.parent.width;
-            }
-            return this._x;
-        },
-        set: function (x) {
-            this._x = x;
-            if (!this.absolute) {
-                this._x *= this.parent.width;
-            }
-            if (this.axis % 2 === 0) {
-                this.dom.style.left = (this._x + (this.align % 2 === 0 ? 0 : -this.width)) + 'px';
-            }
-            else {
-                this.dom.style.right = (this._x + (this.align % 2 === 0 ? -this.width : 0)) + 'px';
-            }
-        },
-        enumerable: true,
-        configurable: true
-    });
-    Object.defineProperty(CoreComment.prototype, "y", {
-        get: function () {
-            if (this._y === null || this._y === undefined) {
-                if (this.axis < 2) {
-                    if (this.align < 2) {
-                        this._y = this.dom.offsetTop;
-                    }
-                    else {
-                        this._y = this.dom.offsetTop + this.height;
-                    }
-                }
-                else {
-                    if (this.align < 2) {
-                        this._y = this.parent.height - this.dom.offsetTop;
-                    }
-                    else {
-                        this._y = this.parent.height - this.dom.offsetTop - this.height;
-                    }
-                }
-            }
-            if (!this.absolute) {
-                return this._y / this.parent.height;
-            }
-            return this._y;
-        },
-        set: function (y) {
-            this._y = y;
-            if (!this.absolute) {
-                this._y *= this.parent.height;
-            }
-            if (this.axis < 2) {
-                this.dom.style.top = (this._y + (this.align < 2 ? 0 : -this.height)) + 'px';
-            }
-            else {
-                this.dom.style.bottom = (this._y + (this.align < 2 ? -this.height : 0)) + 'px';
-            }
-        },
-        enumerable: true,
-        configurable: true
-    });
-    Object.defineProperty(CoreComment.prototype, "bottom", {
-        get: function () {
-            var sameDirection = Math.floor(this.axis / 2) === Math.floor(this.align / 2);
-            return this.y + (sameDirection ? this.height : 0);
-        },
-        enumerable: true,
-        configurable: true
-    });
-    Object.defineProperty(CoreComment.prototype, "right", {
-        get: function () {
-            var sameDirection = this.axis % 2 === this.align % 2;
-            return this.x + (sameDirection ? this.width : 0);
-        },
-        enumerable: true,
-        configurable: true
-    });
-    Object.defineProperty(CoreComment.prototype, "width", {
-        get: function () {
-            if (this._width === null || this._width === undefined) {
-                this._width = this.dom.offsetWidth;
-            }
-            return this._width;
-        },
-        set: function (w) {
-            this._width = w;
-            this.dom.style.width = this._width + 'px';
-        },
-        enumerable: true,
-        configurable: true
-    });
-    Object.defineProperty(CoreComment.prototype, "height", {
-        get: function () {
-            if (this._height === null || this._height === undefined) {
-                this._height = this.dom.offsetHeight;
-            }
-            return this._height;
-        },
-        set: function (h) {
-            this._height = h;
-            this.dom.style.height = this._height + 'px';
-        },
-        enumerable: true,
-        configurable: true
-    });
-    Object.defineProperty(CoreComment.prototype, "size", {
-        get: function () {
-            return this._size;
-        },
-        set: function (s) {
-            this._size = s;
-            this.dom.style.fontSize = this._size + 'px';
-        },
-        enumerable: true,
-        configurable: true
-    });
-    Object.defineProperty(CoreComment.prototype, "color", {
-        get: function () {
-            return this._color;
-        },
-        set: function (c) {
-            this._color = c;
-            var color = c.toString(16);
-            color = color.length >= 6 ? color : new Array(6 - color.length + 1).join('0') + color;
-            this.dom.style.color = '#' + color;
-            if (this._color === 0) {
-                this._toggleClass('reverse-shadow', true);
-            }
-        },
-        enumerable: true,
-        configurable: true
-    });
-    Object.defineProperty(CoreComment.prototype, "alpha", {
-        get: function () {
-            return this._alpha;
-        },
-        set: function (a) {
-            this._alpha = a;
-            this.dom.style.opacity = Math.min(this._alpha, this.parent.options.global.opacity) + '';
-        },
-        enumerable: true,
-        configurable: true
-    });
-    Object.defineProperty(CoreComment.prototype, "border", {
-        get: function () {
-            return this._border;
-        },
-        set: function (b) {
-            this._border = b;
-            if (this._border) {
-                this.dom.style.border = '1px solid #00ffff';
-            }
-            else {
-                this.dom.style.border = 'none';
-            }
-        },
-        enumerable: true,
-        configurable: true
-    });
-    Object.defineProperty(CoreComment.prototype, "shadow", {
-        get: function () {
-            return this._shadow;
-        },
-        set: function (s) {
-            this._shadow = s;
-            if (!this._shadow) {
-                this._toggleClass('no-shadow', true);
-            }
-        },
-        enumerable: true,
-        configurable: true
-    });
-    Object.defineProperty(CoreComment.prototype, "font", {
-        get: function () {
-            return this._font;
-        },
-        set: function (f) {
-            this._font = f;
-            if (this._font.length > 0) {
-                this.dom.style.fontFamily = this._font;
-            }
-            else {
-                this.dom.style.fontFamily = '';
-            }
-        },
-        enumerable: true,
-        configurable: true
-    });
-    Object.defineProperty(CoreComment.prototype, "transform", {
-        get: function () {
-            return this._transform.flatArray;
-        },
-        set: function (array) {
-            this._transform = new CommentUtils.Matrix3D(array);
-            if (this.dom !== null) {
-                this.dom.style.transform = this._transform.toCss();
-            }
-        },
-        enumerable: true,
-        configurable: true
-    });
-    CoreComment.prototype.time = function (time) {
-        this.ttl -= time;
-        if (this.ttl < 0) {
-            this.ttl = 0;
-        }
-        if (this.movable) {
-            this.update();
-        }
-        if (this.ttl <= 0) {
-            this.finish();
-        }
-    };
-    CoreComment.prototype.update = function () {
-        this.animate();
-    };
-    CoreComment.prototype.invalidate = function () {
-        this._x = null;
-        this._y = null;
-        this._width = null;
-        this._height = null;
-    };
-    CoreComment.prototype._execMotion = function (currentMotion, time) {
-        for (var prop in currentMotion) {
-            if (currentMotion.hasOwnProperty(prop)) {
-                var m = currentMotion[prop];
-                this[prop] = m.easing(Math.min(Math.max(time - m.delay, 0), m.dur), m.from, m.to - m.from, m.dur);
-            }
-        }
-    };
-    CoreComment.prototype.animate = function () {
-        if (this._alphaMotion) {
-            this.alpha =
-                (this.dur - this.ttl) *
-                    (this._alphaMotion['to'] - this._alphaMotion['from']) /
-                    this.dur +
-                    this._alphaMotion['from'];
-        }
-        if (this.motion.length === 0) {
-            return;
-        }
-        var ttl = Math.max(this.ttl, 0);
-        var time = (this.dur - ttl) - this._motionStart[this._curMotion];
-        this._execMotion(this.motion[this._curMotion], time);
-        if (this.dur - ttl > this._motionEnd[this._curMotion]) {
-            this._curMotion++;
-            if (this._curMotion >= this.motion.length) {
-                this._curMotion = this.motion.length - 1;
-            }
-            return;
-        }
-    };
-    CoreComment.prototype.stop = function () {
-    };
-    CoreComment.prototype.finish = function () {
-        this.parent.finish(this);
-    };
-    CoreComment.prototype.toString = function () {
-        return ['[', this.stime, '|', this.ttl, '/', this.dur, ']', '(', this.mode, ')', this.text].join('');
-    };
-    CoreComment.LINEAR = function (t, b, c, d) {
-        return t * c / d + b;
-    };
-    return CoreComment;
-}());
-var ScrollComment = (function (_super) {
-    __extends(ScrollComment, _super);
-    function ScrollComment(parent, data) {
-        var _this = _super.call(this, parent, data) || this;
-        _this.dur *= _this.parent.options.scroll.scale;
-        _this.ttl *= _this.parent.options.scroll.scale;
-        return _this;
-    }
-    Object.defineProperty(ScrollComment.prototype, "alpha", {
-        set: function (a) {
-            this._alpha = a;
-            this.dom.style.opacity = Math.min(Math.min(this._alpha, this.parent.options.global.opacity), this.parent.options.scroll.opacity) + '';
-        },
-        enumerable: true,
-        configurable: true
-    });
-    ScrollComment.prototype.init = function (recycle) {
-        if (recycle === void 0) { recycle = null; }
-        _super.prototype.init.call(this, recycle);
-        this.x = this.parent.width;
-        if (this.parent.options.scroll.opacity < 1) {
-            this.alpha = this._alpha;
-        }
-        this.absolute = true;
-    };
-    ScrollComment.prototype.update = function () {
-        this.x = (this.ttl / this.dur) * (this.parent.width + this.width) - this.width;
-    };
-    return ScrollComment;
-}(CoreComment));
-
-var CommentFactory = (function () {
-    function CommentFactory() {
-        this._bindings = {};
-    }
-    CommentFactory._simpleCssScrollingInitializer = function (manager, data) {
-        var cmt = new CssScrollComment(manager, data);
-        switch (cmt.mode) {
-            case 1: {
-                cmt.align = 0;
-                cmt.axis = 0;
-                break;
-            }
-            case 2: {
-                cmt.align = 2;
-                cmt.axis = 2;
-                break;
-            }
-            case 6: {
-                cmt.align = 1;
-                cmt.axis = 1;
-                break;
-            }
-        }
-        cmt.init();
-        manager.stage.appendChild(cmt.dom);
-        return cmt;
-    };
-    CommentFactory._simpleScrollingInitializer = function (manager, data) {
-        var cmt = new ScrollComment(manager, data);
-        switch (cmt.mode) {
-            case 1: {
-                cmt.align = 0;
-                cmt.axis = 0;
-                break;
-            }
-            case 2: {
-                cmt.align = 2;
-                cmt.axis = 2;
-                break;
-            }
-            case 6: {
-                cmt.align = 1;
-                cmt.axis = 1;
-                break;
-            }
-        }
-        cmt.init();
-        manager.stage.appendChild(cmt.dom);
-        return cmt;
-    };
-    CommentFactory._simpleAnchoredInitializer = function (manager, data) {
-        var cmt = new CoreComment(manager, data);
-        switch (cmt.mode) {
-            case 4: {
-                cmt.align = 2;
-                cmt.axis = 2;
-                break;
-            }
-            case 5: {
-                cmt.align = 0;
-                cmt.axis = 0;
-                break;
-            }
-        }
-        cmt.init();
-        manager.stage.appendChild(cmt.dom);
-        return cmt;
-    };
-    ;
-    CommentFactory._advancedCoreInitializer = function (manager, data) {
-        var cmt = new CoreComment(manager, data);
-        cmt.init();
-        cmt.transform = CommentUtils.Matrix3D.createRotationMatrix(0, data['rY'], data['rZ']).flatArray;
-        manager.stage.appendChild(cmt.dom);
-        return cmt;
-    };
-    CommentFactory.defaultFactory = function () {
-        var factory = new CommentFactory();
-        factory.bind(1, CommentFactory._simpleScrollingInitializer);
-        factory.bind(2, CommentFactory._simpleScrollingInitializer);
-        factory.bind(6, CommentFactory._simpleScrollingInitializer);
-        factory.bind(4, CommentFactory._simpleAnchoredInitializer);
-        factory.bind(5, CommentFactory._simpleAnchoredInitializer);
-        factory.bind(7, CommentFactory._advancedCoreInitializer);
-        factory.bind(17, CommentFactory._advancedCoreInitializer);
-        return factory;
-    };
-    CommentFactory.defaultCssRenderFactory = function () {
-        var factory = new CommentFactory();
-        factory.bind(1, CommentFactory._simpleCssScrollingInitializer);
-        factory.bind(2, CommentFactory._simpleCssScrollingInitializer);
-        factory.bind(6, CommentFactory._simpleCssScrollingInitializer);
-        factory.bind(4, CommentFactory._simpleAnchoredInitializer);
-        factory.bind(5, CommentFactory._simpleAnchoredInitializer);
-        factory.bind(7, CommentFactory._advancedCoreInitializer);
-        factory.bind(17, CommentFactory._advancedCoreInitializer);
-        return factory;
-    };
-    CommentFactory.defaultCanvasRenderFactory = function () {
-        throw new Error('Not implemented');
-    };
-    CommentFactory.defaultSvgRenderFactory = function () {
-        throw new Error('Not implemented');
-    };
-    CommentFactory.prototype.bind = function (mode, factory) {
-        this._bindings[mode] = factory;
-    };
-    CommentFactory.prototype.canCreate = function (comment) {
-        return this._bindings.hasOwnProperty(comment['mode']);
-    };
-    CommentFactory.prototype.create = function (manager, comment) {
-        if (comment === null || !comment.hasOwnProperty('mode')) {
-            throw new Error('Comment format incorrect');
-        }
-        if (!this._bindings.hasOwnProperty(comment['mode'])) {
-            throw new Error('No binding for comment type ' + comment['mode']);
-        }
-        return this._bindings[comment['mode']](manager, comment);
-    };
-    return CommentFactory;
-}());
-
-var __extends = (this && this.__extends) || (function () {
-    var extendStatics = function (d, b) {
-        extendStatics = Object.setPrototypeOf ||
-            ({ __proto__: [] } instanceof Array && function (d, b) { d.__proto__ = b; }) ||
-            function (d, b) { for (var p in b) if (b.hasOwnProperty(p)) d[p] = b[p]; };
-        return extendStatics(d, b);
-    };
-    return function (d, b) {
-        extendStatics(d, b);
-        function __() { this.constructor = d; }
-        d.prototype = b === null ? Object.create(b) : (__.prototype = b.prototype, new __());
-    };
-})();
-var CommentSpaceAllocator = (function () {
-    function CommentSpaceAllocator(width, height) {
-        if (width === void 0) { width = 0; }
-        if (height === void 0) { height = 0; }
-        this._pools = [
-            []
-        ];
-        this.avoid = 1;
-        this._width = width;
-        this._height = height;
-    }
-    CommentSpaceAllocator.prototype.willCollide = function (existing, check) {
-        return existing.stime + existing.ttl >= check.stime + check.ttl / 2;
-    };
-    CommentSpaceAllocator.prototype.pathCheck = function (y, comment, pool) {
-        var bottom = y + comment.height;
-        var right = comment.right;
-        for (var i = 0; i < pool.length; i++) {
-            if (pool[i].y > bottom || pool[i].bottom < y) {
-                continue;
-            }
-            else if (pool[i].right < comment.x || pool[i].x > right) {
-                if (this.willCollide(pool[i], comment)) {
-                    return false;
-                }
-                else {
-                    continue;
-                }
-            }
-            else {
-                return false;
-            }
-        }
-        return true;
-    };
-    CommentSpaceAllocator.prototype.assign = function (comment, cindex) {
-        while (this._pools.length <= cindex) {
-            this._pools.push([]);
-        }
-        var pool = this._pools[cindex];
-        if (pool.length === 0) {
-            comment.cindex = cindex;
-            return 0;
-        }
-        else if (this.pathCheck(0, comment, pool)) {
-            comment.cindex = cindex;
-            return 0;
-        }
-        var y = 0;
-        for (var k = 0; k < pool.length; k++) {
-            y = pool[k].bottom + this.avoid;
-            if (y + comment.height > this._height) {
-                break;
-            }
-            if (this.pathCheck(y, comment, pool)) {
-                comment.cindex = cindex;
-                return y;
-            }
-        }
-        return this.assign(comment, cindex + 1);
-    };
-    CommentSpaceAllocator.prototype.add = function (comment) {
-        if (comment.height > this._height) {
-            comment.cindex = -2;
-            comment.y = 0;
-        }
-        else {
-            comment.y = this.assign(comment, 0);
-            BinArray.binsert(this._pools[comment.cindex], comment, function (a, b) {
-                if (a.bottom < b.bottom) {
-                    return -1;
-                }
-                else if (a.bottom > b.bottom) {
-                    return 1;
-                }
-                else {
-                    return 0;
-                }
-            });
-        }
-    };
-    CommentSpaceAllocator.prototype.remove = function (comment) {
-        if (comment.cindex < 0) {
-            return;
-        }
-        if (comment.cindex >= this._pools.length) {
-            throw new Error('cindex out of bounds');
-        }
-        var index = this._pools[comment.cindex].indexOf(comment);
-        if (index < 0)
-            return;
-        this._pools[comment.cindex].splice(index, 1);
-    };
-    CommentSpaceAllocator.prototype.setBounds = function (width, height) {
-        this._width = width;
-        this._height = height;
-    };
-    return CommentSpaceAllocator;
-}());
-var AnchorCommentSpaceAllocator = (function (_super) {
-    __extends(AnchorCommentSpaceAllocator, _super);
-    function AnchorCommentSpaceAllocator() {
-        return _super !== null && _super.apply(this, arguments) || this;
-    }
-    AnchorCommentSpaceAllocator.prototype.add = function (comment) {
-        _super.prototype.add.call(this, comment);
-        comment.x = (this._width - comment.width) / 2;
-    };
-    AnchorCommentSpaceAllocator.prototype.willCollide = function (a, b) {
-        return true;
-    };
-    AnchorCommentSpaceAllocator.prototype.pathCheck = function (y, comment, pool) {
-        var bottom = y + comment.height;
-        for (var i = 0; i < pool.length; i++) {
-            if (pool[i].y > bottom || pool[i].bottom < y) {
-                continue;
-            }
-            else {
-                return false;
-            }
-        }
-        return true;
-    };
-    return AnchorCommentSpaceAllocator;
-}(CommentSpaceAllocator));
-
-var CommentUtils;
-(function (CommentUtils) {
-    var Matrix3D = (function () {
-        function Matrix3D(array) {
-            this._internalArray = null;
-            if (!Array.isArray(array)) {
-                throw new Error('Not an array. Cannot construct matrix.');
-            }
-            if (array.length != 16) {
-                throw new Error('Illegal Dimensions. Matrix3D should be 4x4 matrix.');
-            }
-            this._internalArray = array;
-        }
-        Object.defineProperty(Matrix3D.prototype, "flatArray", {
-            get: function () {
-                return this._internalArray.slice(0);
-            },
-            set: function (array) {
-                throw new Error('Not permitted. Matrices are immutable.');
-            },
-            enumerable: true,
-            configurable: true
-        });
-        Matrix3D.prototype.isIdentity = function () {
-            return this.equals(Matrix3D.identity());
-        };
-        Matrix3D.prototype.dot = function (matrix) {
-            var a = this._internalArray.slice(0);
-            var b = matrix._internalArray.slice(0);
-            var res = [0, 0, 0, 0, 0, 0, 0, 0, 0, 0, 0, 0, 0, 0, 0, 0];
-            for (var i = 0; i < 4; i++) {
-                for (var j = 0; j < 4; j++) {
-                    for (var k = 0; k < 4; k++) {
-                        res[i * 4 + j] += a[i * 4 + k] * b[k * 4 + j];
-                    }
-                }
-            }
-            return new Matrix3D(res);
-        };
-        Matrix3D.prototype.equals = function (matrix) {
-            for (var i = 0; i < 16; i++) {
-                if (this._internalArray[i] !== matrix._internalArray[i]) {
-                    return false;
-                }
-            }
-            return true;
-        };
-        Matrix3D.prototype.toCss = function () {
-            var matrix = this._internalArray.slice(0);
-            for (var i = 0; i < matrix.length; i++) {
-                if (Math.abs(matrix[i]) < 0.000001) {
-                    matrix[i] = 0;
-                }
-            }
-            return 'matrix3d(' + matrix.join(',') + ')';
-        };
-        Matrix3D.identity = function () {
-            return new Matrix3D([1, 0, 0, 0, 0, 1, 0, 0, 0, 0, 1, 0, 0, 0, 0, 1]);
-        };
-        Matrix3D.createScaleMatrix = function (xscale, yscale, zscale) {
-            return new Matrix3D([xscale, 0, 0, 0, 0, yscale, 0, 0, 0, 0, zscale, 0, 0, 0, 0, 1]);
-        };
-        Matrix3D.createRotationMatrix = function (xrot, yrot, zrot) {
-            var DEG2RAD = Math.PI / 180;
-            var yr = yrot * DEG2RAD;
-            var zr = zrot * DEG2RAD;
-            var COS = Math.cos;
-            var SIN = Math.sin;
-            var matrix = [
-                COS(yr) * COS(zr), COS(yr) * SIN(zr), SIN(yr), 0,
-                (-SIN(zr)), COS(zr), 0, 0,
-                (-SIN(yr) * COS(zr)), (-SIN(yr) * SIN(zr)), COS(yr), 0,
-                0, 0, 0, 1
-            ];
-            return new Matrix3D(matrix.map(function (v) { return Math.round(v * 1e10) * 1e-10; }));
-        };
-        return Matrix3D;
-    }());
-    CommentUtils.Matrix3D = Matrix3D;
-})(CommentUtils || (CommentUtils = {}));
-
-var __extends = (this && this.__extends) || (function () {
-    var extendStatics = function (d, b) {
-        extendStatics = Object.setPrototypeOf ||
-            ({ __proto__: [] } instanceof Array && function (d, b) { d.__proto__ = b; }) ||
-            function (d, b) { for (var p in b) if (b.hasOwnProperty(p)) d[p] = b[p]; };
-        return extendStatics(d, b);
-    };
-    return function (d, b) {
-        extendStatics(d, b);
-        function __() { this.constructor = d; }
-        d.prototype = b === null ? Object.create(b) : (__.prototype = b.prototype, new __());
-    };
-})();
-var CssCompatLayer = (function () {
-    function CssCompatLayer() {
-    }
-    CssCompatLayer.transform = function (dom, trans) {
-        dom.style.transform = trans;
-        dom.style["webkitTransform"] = trans;
-        dom.style["msTransform"] = trans;
-        dom.style["oTransform"] = trans;
-    };
-    return CssCompatLayer;
-}());
-var CssScrollComment = (function (_super) {
-    __extends(CssScrollComment, _super);
-    function CssScrollComment() {
-        var _this = _super !== null && _super.apply(this, arguments) || this;
-        _this._dirtyCSS = true;
-        return _this;
-    }
-    CssScrollComment.prototype.init = function (recycle) {
-        if (recycle === void 0) { recycle = null; }
-        _super.prototype.init.call(this, recycle);
-        this._toggleClass('css-optimize', true);
-    };
-    Object.defineProperty(CssScrollComment.prototype, "x", {
-        get: function () {
-            return (this.ttl / this.dur) * (this.parent.width + this.width) - this.width;
-        },
-        set: function (x) {
-            if (this._x !== null && typeof this._x === "number") {
-                var dx = x - this._x;
-                this._x = x;
-                CssCompatLayer.transform(this.dom, "translateX(" +
-                    (this.axis % 2 === 0 ? dx : -dx) + "px)");
-            }
-            else {
-                this._x = x;
-                if (!this.absolute) {
-                    this._x *= this.parent.width;
-                }
-                if (this.axis % 2 === 0) {
-                    this.dom.style.left =
-                        (this._x + (this.align % 2 === 0 ? 0 : -this.width)) + 'px';
-                }
-                else {
-                    this.dom.style.right =
-                        (this._x + (this.align % 2 === 0 ? -this.width : 0)) + 'px';
-                }
-            }
-        },
-        enumerable: true,
-        configurable: true
-    });
-    CssScrollComment.prototype.update = function () {
-        if (this._dirtyCSS) {
-            this.dom.style.transition = "transform " + this.ttl + "ms linear";
-            this.x = -this.width;
-            this._dirtyCSS = false;
-        }
-    };
-    CssScrollComment.prototype.invalidate = function () {
-        _super.prototype.invalidate.call(this);
-        this._dirtyCSS = true;
-    };
-    CssScrollComment.prototype.stop = function () {
-        _super.prototype.stop.call(this);
-        this.dom.style.transition = '';
-        this.x = this._x;
-        this._x = null;
-        this.x = this.x;
-        this._dirtyCSS = true;
-    };
-    return CssScrollComment;
-}(ScrollComment));
->>>>>>> 81367b85
-
-  CommentManager.prototype.addEventListener = function (event, listener) {
-    if (typeof this._listeners[event] !== "undefined") {
-      this._listeners[event].push(listener);
-    } else {
-      this._listeners[event] = [listener];
-    }
-  };
-
-  CommentManager.prototype.dispatchEvent = function (event, data) {
-    if (typeof this._listeners[event] !== "undefined") {
-      for (var i = 0; i < this._listeners[event].length; i++) {
-        try {
-          this._listeners[event][i](data);
-        } catch (e) {
-          console.error(e.stack);
-        }
-      }
-    }
-  };
-
-  /** Static Functions **/
-  CommentManager.prototype.onTimerEvent = function (timePassed,cmObj) {
-    for (var i= 0;i < cmObj.runline.length; i++) {
-      var cmt = cmObj.runline[i];
-      cmt.time(timePassed);
-    }
-  };
-
-  return CommentManager;
-
-})();
-
-var __extends = (this && this.__extends) || (function () {
-    var extendStatics = Object.setPrototypeOf ||
-        ({ __proto__: [] } instanceof Array && function (d, b) { d.__proto__ = b; }) ||
-        function (d, b) { for (var p in b) if (b.hasOwnProperty(p)) d[p] = b[p]; };
-    return function (d, b) {
-        extendStatics(d, b);
-        function __() { this.constructor = d; }
-        d.prototype = b === null ? Object.create(b) : (__.prototype = b.prototype, new __());
-    };
-})();
-var CoreComment = (function () {
-    function CoreComment(parent, init) {
-        if (init === void 0) { init = {}; }
-        this.mode = 1;
-        this.stime = 0;
-        this.text = '';
-        this.ttl = 4000;
-        this.dur = 4000;
-        this.cindex = -1;
-        this.motion = [];
-        this.movable = true;
-        this._alphaMotion = null;
-        this.absolute = true;
-        this.align = 0;
-        this.axis = 0;
-        this._alpha = 1;
-        this._size = 25;
-        this._color = 0xffffff;
-        this._border = false;
-        this._shadow = true;
-        this._font = '';
-        this._transform = null;
-        if (!parent) {
-            throw new Error('Comment not bound to comment manager.');
-        }
-        else {
-            this.parent = parent;
-        }
-        if (init.hasOwnProperty('stime')) {
-            this.stime = init['stime'];
-        }
-        if (init.hasOwnProperty('mode')) {
-            this.mode = init['mode'];
-        }
-        else {
-            this.mode = 1;
-        }
-        if (init.hasOwnProperty('dur')) {
-            this.dur = init['dur'];
-            this.ttl = this.dur;
-        }
-        this.dur *= this.parent.options.global.scale;
-        this.ttl *= this.parent.options.global.scale;
-        if (init.hasOwnProperty('text')) {
-            this.text = init['text'];
-        }
-        if (init.hasOwnProperty('motion')) {
-            this._motionStart = [];
-            this._motionEnd = [];
-            this.motion = init['motion'];
-            var head = 0;
-            for (var i = 0; i < init['motion'].length; i++) {
-                this._motionStart.push(head);
-                var maxDur = 0;
-                for (var k in init['motion'][i]) {
-                    var m = init['motion'][i][k];
-                    maxDur = Math.max(m.dur + m.delay, maxDur);
-                    if (m.easing === null || m.easing === undefined) {
-                        init['motion'][i][k]['easing'] = CoreComment.LINEAR;
-                    }
-                }
-                head += maxDur;
-                this._motionEnd.push(head);
-            }
-            this._curMotion = 0;
-        }
-        if (init.hasOwnProperty('color')) {
-            this._color = init['color'];
-        }
-        if (init.hasOwnProperty('size')) {
-            this._size = init['size'];
-        }
-        if (init.hasOwnProperty('border')) {
-            this._border = init['border'];
-        }
-        if (init.hasOwnProperty('opacity')) {
-            this._alpha = init['opacity'];
-        }
-        if (init.hasOwnProperty('alpha')) {
-            this._alphaMotion = init['alpha'];
-        }
-        if (init.hasOwnProperty('font')) {
-            this._font = init['font'];
-        }
-        if (init.hasOwnProperty('x')) {
-            this._x = init['x'];
-        }
-        if (init.hasOwnProperty('y')) {
-            this._y = init['y'];
-        }
-        if (init.hasOwnProperty('shadow')) {
-            this._shadow = init['shadow'];
-        }
-        if (init.hasOwnProperty('align')) {
-            this.align = init['align'];
-        }
-        if (init.hasOwnProperty('axis')) {
-            this.axis = init['axis'];
-        }
-        if (init.hasOwnProperty('transform')) {
-            this._transform = new CommentUtils.Matrix3D(init['transform']);
-        }
-        if (init.hasOwnProperty('position')) {
-            if (init['position'] === 'relative') {
-                this.absolute = false;
-                if (this.mode < 7) {
-                    console.warn('Using relative position for CSA comment.');
-                }
-            }
-        }
-    }
-    CoreComment.prototype.init = function (recycle) {
-        if (recycle === void 0) { recycle = null; }
-        if (recycle !== null) {
-            this.dom = recycle.dom;
-        }
-        else {
-            this.dom = document.createElement('div');
-        }
-        this.dom.className = this.parent.options.global.className;
-        this.dom.appendChild(document.createTextNode(this.text));
-        this.dom.textContent = this.text;
-        this.dom.innerText = this.text;
-        this.size = this._size;
-        if (this._color != 0xffffff) {
-            this.color = this._color;
-        }
-        this.shadow = this._shadow;
-        if (this._border) {
-            this.border = this._border;
-        }
-        if (this._font !== '') {
-            this.font = this._font;
-        }
-        if (this._x !== undefined) {
-            this.x = this._x;
-        }
-        if (this._y !== undefined) {
-            this.y = this._y;
-        }
-        if (this._alpha !== 1 || this.parent.options.global.opacity < 1) {
-            this.alpha = this._alpha;
-        }
-        if (this._transform !== null && !this._transform.isIdentity()) {
-            this.transform = this._transform.flatArray;
-        }
-        if (this.motion.length > 0) {
-            this.animate();
-        }
-    };
-    Object.defineProperty(CoreComment.prototype, "x", {
-        get: function () {
-            if (this._x === null || this._x === undefined) {
-                if (this.axis % 2 === 0) {
-                    if (this.align % 2 === 0) {
-                        this._x = this.dom.offsetLeft;
-                    }
-                    else {
-                        this._x = this.dom.offsetLeft + this.width;
-                    }
-                }
-                else {
-                    if (this.align % 2 === 0) {
-                        this._x = this.parent.width - this.dom.offsetLeft;
-                    }
-                    else {
-                        this._x = this.parent.width - this.dom.offsetLeft - this.width;
-                    }
-                }
-            }
-            if (!this.absolute) {
-                return this._x / this.parent.width;
-            }
-            return this._x;
-        },
-        set: function (x) {
-            this._x = x;
-            if (!this.absolute) {
-                this._x *= this.parent.width;
-            }
-            if (this.axis % 2 === 0) {
-                this.dom.style.left = (this._x + (this.align % 2 === 0 ? 0 : -this.width)) + 'px';
-            }
-            else {
-                this.dom.style.right = (this._x + (this.align % 2 === 0 ? -this.width : 0)) + 'px';
-            }
-        },
-        enumerable: true,
-        configurable: true
-    });
-    Object.defineProperty(CoreComment.prototype, "y", {
-        get: function () {
-            if (this._y === null || this._y === undefined) {
-                if (this.axis < 2) {
-                    if (this.align < 2) {
-                        this._y = this.dom.offsetTop;
-                    }
-                    else {
-                        this._y = this.dom.offsetTop + this.height;
-                    }
-                }
-                else {
-                    if (this.align < 2) {
-                        this._y = this.parent.height - this.dom.offsetTop;
-                    }
-                    else {
-                        this._y = this.parent.height - this.dom.offsetTop - this.height;
-                    }
-                }
-            }
-            if (!this.absolute) {
-                return this._y / this.parent.height;
-            }
-            return this._y;
-        },
-        set: function (y) {
-            this._y = y;
-            if (!this.absolute) {
-                this._y *= this.parent.height;
-            }
-            if (this.axis < 2) {
-                this.dom.style.top = (this._y + (this.align < 2 ? 0 : -this.height)) + 'px';
-            }
-            else {
-                this.dom.style.bottom = (this._y + (this.align < 2 ? -this.height : 0)) + 'px';
-            }
-        },
-        enumerable: true,
-        configurable: true
-    });
-    Object.defineProperty(CoreComment.prototype, "bottom", {
-        get: function () {
-            var sameDirection = Math.floor(this.axis / 2) === Math.floor(this.align / 2);
-            return this.y + (sameDirection ? this.height : 0);
-        },
-        enumerable: true,
-        configurable: true
-    });
-    Object.defineProperty(CoreComment.prototype, "right", {
-        get: function () {
-            var sameDirection = this.axis % 2 === this.align % 2;
-            return this.x + (sameDirection ? this.width : 0);
-        },
-        enumerable: true,
-        configurable: true
-    });
-    Object.defineProperty(CoreComment.prototype, "width", {
-        get: function () {
-            if (this._width === null || this._width === undefined) {
-                this._width = this.dom.offsetWidth;
-            }
-            return this._width;
-        },
-        set: function (w) {
-            this._width = w;
-            this.dom.style.width = this._width + 'px';
-        },
-        enumerable: true,
-        configurable: true
-    });
-    Object.defineProperty(CoreComment.prototype, "height", {
-        get: function () {
-            if (this._height === null || this._height === undefined) {
-                this._height = this.dom.offsetHeight;
-            }
-            return this._height;
-        },
-        set: function (h) {
-            this._height = h;
-            this.dom.style.height = this._height + 'px';
-        },
-        enumerable: true,
-        configurable: true
-    });
-    Object.defineProperty(CoreComment.prototype, "size", {
-        get: function () {
-            return this._size;
-        },
-        set: function (s) {
-            this._size = s;
-            this.dom.style.fontSize = this._size + 'px';
-        },
-        enumerable: true,
-        configurable: true
-    });
-    Object.defineProperty(CoreComment.prototype, "color", {
-        get: function () {
-            return this._color;
-        },
-        set: function (c) {
-            this._color = c;
-            var color = c.toString(16);
-            color = color.length >= 6 ? color : new Array(6 - color.length + 1).join('0') + color;
-            this.dom.style.color = '#' + color;
-            if (this._color === 0) {
-                this.dom.className = this.parent.options.global.className + ' rshadow';
-            }
-        },
-        enumerable: true,
-        configurable: true
-    });
-    Object.defineProperty(CoreComment.prototype, "alpha", {
-        get: function () {
-            return this._alpha;
-        },
-        set: function (a) {
-            this._alpha = a;
-            this.dom.style.opacity = Math.min(this._alpha, this.parent.options.global.opacity) + '';
-        },
-        enumerable: true,
-        configurable: true
-    });
-    Object.defineProperty(CoreComment.prototype, "border", {
-        get: function () {
-            return this._border;
-        },
-        set: function (b) {
-            this._border = b;
-            if (this._border) {
-                this.dom.style.border = '1px solid #00ffff';
-            }
-            else {
-                this.dom.style.border = 'none';
-            }
-        },
-        enumerable: true,
-        configurable: true
-    });
-    Object.defineProperty(CoreComment.prototype, "shadow", {
-        get: function () {
-            return this._shadow;
-        },
-        set: function (s) {
-            this._shadow = s;
-            if (!this._shadow) {
-                this.dom.className = this.parent.options.global.className + ' noshadow';
-            }
-        },
-        enumerable: true,
-        configurable: true
-    });
-    Object.defineProperty(CoreComment.prototype, "font", {
-        get: function () {
-            return this._font;
-        },
-        set: function (f) {
-            this._font = f;
-            if (this._font.length > 0) {
-                this.dom.style.fontFamily = this._font;
-            }
-            else {
-                this.dom.style.fontFamily = '';
-            }
-        },
-        enumerable: true,
-        configurable: true
-    });
-    Object.defineProperty(CoreComment.prototype, "transform", {
-        get: function () {
-            return this._transform.flatArray;
-        },
-        set: function (array) {
-            this._transform = new CommentUtils.Matrix3D(array);
-            if (this.dom !== null) {
-                this.dom.style.transform = this._transform.toCss();
-            }
-        },
-        enumerable: true,
-        configurable: true
-    });
-    CoreComment.prototype.time = function (time) {
-        this.ttl -= time;
-        if (this.ttl < 0) {
-            this.ttl = 0;
-        }
-        if (this.movable) {
-            this.update();
-        }
-        if (this.ttl <= 0) {
-            this.finish();
-        }
-    };
-    CoreComment.prototype.update = function () {
-        this.animate();
-    };
-    CoreComment.prototype.invalidate = function () {
-        this._x = null;
-        this._y = null;
-        this._width = null;
-        this._height = null;
-    };
-    CoreComment.prototype._execMotion = function (currentMotion, time) {
-        for (var prop in currentMotion) {
-            if (currentMotion.hasOwnProperty(prop)) {
-                var m = currentMotion[prop];
-                this[prop] = m.easing(Math.min(Math.max(time - m.delay, 0), m.dur), m.from, m.to - m.from, m.dur);
-            }
-        }
-    };
-    CoreComment.prototype.animate = function () {
-        if (this._alphaMotion) {
-            this.alpha = (this.dur - this.ttl) * (this._alphaMotion['to'] - this._alphaMotion['from']) / this.dur + this._alphaMotion['from'];
-        }
-        if (this.motion.length === 0) {
-            return;
-        }
-        var ttl = Math.max(this.ttl, 0);
-        var time = (this.dur - ttl) - this._motionStart[this._curMotion];
-        this._execMotion(this.motion[this._curMotion], time);
-        if (this.dur - ttl > this._motionEnd[this._curMotion]) {
-            this._curMotion++;
-            if (this._curMotion >= this.motion.length) {
-                this._curMotion = this.motion.length - 1;
-            }
-            return;
-        }
-    };
-    CoreComment.prototype.stop = function () {
-    };
-    CoreComment.prototype.finish = function () {
-        this.parent.finish(this);
-    };
-    CoreComment.prototype.toString = function () {
-        return ['[', this.stime, '|', this.ttl, '/', this.dur, ']', '(', this.mode, ')', this.text].join('');
-    };
-    CoreComment.LINEAR = function (t, b, c, d) {
-        return t * c / d + b;
-    };
-    return CoreComment;
-}());
-var ScrollComment = (function (_super) {
-    __extends(ScrollComment, _super);
-    function ScrollComment(parent, data) {
-        var _this = _super.call(this, parent, data) || this;
-        _this.dur *= _this.parent.options.scroll.scale;
-        _this.ttl *= _this.parent.options.scroll.scale;
-        return _this;
-    }
-    Object.defineProperty(ScrollComment.prototype, "alpha", {
-        set: function (a) {
-            this._alpha = a;
-            this.dom.style.opacity = Math.min(Math.min(this._alpha, this.parent.options.global.opacity), this.parent.options.scroll.opacity) + '';
-        },
-        enumerable: true,
-        configurable: true
-    });
-    ScrollComment.prototype.init = function (recycle) {
-        if (recycle === void 0) { recycle = null; }
-        _super.prototype.init.call(this, recycle);
-        this.x = this.parent.width;
-        if (this.parent.options.scroll.opacity < 1) {
-            this.alpha = this._alpha;
-        }
-        this.absolute = true;
-    };
-    ScrollComment.prototype.update = function () {
-        this.x = (this.ttl / this.dur) * (this.parent.width + this.width) - this.width;
-    };
-    return ScrollComment;
-}(CoreComment));
-
-var CommentFactory = (function () {
-    function CommentFactory() {
-        this._bindings = {};
-    }
-    CommentFactory._simpleCssScrollingInitializer = function (manager, data) {
-        var cmt = new CssScrollComment(manager, data);
-        switch (cmt.mode) {
-            case 1: {
-                cmt.align = 0;
-                cmt.axis = 0;
-                break;
-            }
-            case 2: {
-                cmt.align = 2;
-                cmt.axis = 2;
-                break;
-            }
-            case 6: {
-                cmt.align = 1;
-                cmt.axis = 1;
-                break;
-            }
-        }
-        cmt.init();
-        manager.stage.appendChild(cmt.dom);
-        return cmt;
-    };
-    CommentFactory._simpleScrollingInitializer = function (manager, data) {
-        var cmt = new ScrollComment(manager, data);
-        switch (cmt.mode) {
-            case 1: {
-                cmt.align = 0;
-                cmt.axis = 0;
-                break;
-            }
-            case 2: {
-                cmt.align = 2;
-                cmt.axis = 2;
-                break;
-            }
-            case 6: {
-                cmt.align = 1;
-                cmt.axis = 1;
-                break;
-            }
-        }
-        cmt.init();
-        manager.stage.appendChild(cmt.dom);
-        return cmt;
-    };
-    CommentFactory._simpleAnchoredInitializer = function (manager, data) {
-        var cmt = new CoreComment(manager, data);
-        switch (cmt.mode) {
-            case 4: {
-                cmt.align = 2;
-                cmt.axis = 2;
-                break;
-            }
-            case 5: {
-                cmt.align = 0;
-                cmt.axis = 0;
-                break;
-            }
-        }
-        cmt.init();
-        manager.stage.appendChild(cmt.dom);
-        return cmt;
-    };
-    ;
-    CommentFactory._advancedCoreInitializer = function (manager, data) {
-        var cmt = new CoreComment(manager, data);
-        cmt.init();
-        cmt.transform = CommentUtils.Matrix3D.createRotationMatrix(0, data['rY'], data['rZ']).flatArray;
-        manager.stage.appendChild(cmt.dom);
-        return cmt;
-    };
-    CommentFactory.defaultFactory = function () {
-        var factory = new CommentFactory();
-        factory.bind(1, CommentFactory._simpleScrollingInitializer);
-        factory.bind(2, CommentFactory._simpleScrollingInitializer);
-        factory.bind(6, CommentFactory._simpleScrollingInitializer);
-        factory.bind(4, CommentFactory._simpleAnchoredInitializer);
-        factory.bind(5, CommentFactory._simpleAnchoredInitializer);
-        factory.bind(7, CommentFactory._advancedCoreInitializer);
-        factory.bind(17, CommentFactory._advancedCoreInitializer);
-        return factory;
-    };
-    CommentFactory.defaultCssRenderFactory = function () {
-        var factory = new CommentFactory();
-        factory.bind(1, CommentFactory._simpleCssScrollingInitializer);
-        factory.bind(2, CommentFactory._simpleCssScrollingInitializer);
-        factory.bind(6, CommentFactory._simpleCssScrollingInitializer);
-        factory.bind(4, CommentFactory._simpleAnchoredInitializer);
-        factory.bind(5, CommentFactory._simpleAnchoredInitializer);
-        factory.bind(7, CommentFactory._advancedCoreInitializer);
-        factory.bind(17, CommentFactory._advancedCoreInitializer);
-        return factory;
-    };
-    CommentFactory.defaultCanvasRenderFactory = function () {
-        throw new Error('Not implemented');
-    };
-    CommentFactory.defaultSvgRenderFactory = function () {
-        throw new Error('Not implemented');
-    };
-    CommentFactory.prototype.bind = function (mode, factory) {
-        this._bindings[mode] = factory;
-    };
-    CommentFactory.prototype.canCreate = function (comment) {
-        return this._bindings.hasOwnProperty(comment['mode']);
-    };
-    CommentFactory.prototype.create = function (manager, comment) {
-        if (comment === null || !comment.hasOwnProperty('mode')) {
-            throw new Error('Comment format incorrect');
-        }
-        if (!this._bindings.hasOwnProperty(comment['mode'])) {
-            throw new Error('No binding for comment type ' + comment['mode']);
-        }
-        return this._bindings[comment['mode']](manager, comment);
-    };
-    return CommentFactory;
-}());
-
-var __extends = (this && this.__extends) || (function () {
-    var extendStatics = Object.setPrototypeOf ||
-        ({ __proto__: [] } instanceof Array && function (d, b) { d.__proto__ = b; }) ||
-        function (d, b) { for (var p in b) if (b.hasOwnProperty(p)) d[p] = b[p]; };
-    return function (d, b) {
-        extendStatics(d, b);
-        function __() { this.constructor = d; }
-        d.prototype = b === null ? Object.create(b) : (__.prototype = b.prototype, new __());
-    };
-})();
-var CommentSpaceAllocator = (function () {
-    function CommentSpaceAllocator(width, height) {
-        if (width === void 0) { width = 0; }
-        if (height === void 0) { height = 0; }
-        this._pools = [
-            []
-        ];
-        this.avoid = 1;
-        this._width = width;
-        this._height = height;
-    }
-    CommentSpaceAllocator.prototype.willCollide = function (existing, check) {
-        return existing.stime + existing.ttl >= check.stime + check.ttl / 2;
-    };
-    CommentSpaceAllocator.prototype.pathCheck = function (y, comment, pool) {
-        var bottom = y + comment.height;
-        var right = comment.right;
-        for (var i = 0; i < pool.length; i++) {
-            if (pool[i].y > bottom || pool[i].bottom < y) {
-                continue;
-            }
-            else if (pool[i].right < comment.x || pool[i].x > right) {
-                if (this.willCollide(pool[i], comment)) {
-                    return false;
-                }
-                else {
-                    continue;
-                }
-            }
-            else {
-                return false;
-            }
-        }
-        return true;
-    };
-    CommentSpaceAllocator.prototype.assign = function (comment, cindex) {
-        while (this._pools.length <= cindex) {
-            this._pools.push([]);
-        }
-        var pool = this._pools[cindex];
-        if (pool.length === 0) {
-            comment.cindex = cindex;
-            return 0;
-        }
-        else if (this.pathCheck(0, comment, pool)) {
-            comment.cindex = cindex;
-            return 0;
-        }
-        var y = 0;
-        for (var k = 0; k < pool.length; k++) {
-            y = pool[k].bottom + this.avoid;
-            if (y + comment.height > this._height) {
-                break;
-            }
-            if (this.pathCheck(y, comment, pool)) {
-                comment.cindex = cindex;
-                return y;
-            }
-        }
-        return this.assign(comment, cindex + 1);
-    };
-    CommentSpaceAllocator.prototype.add = function (comment) {
-        if (comment.height > this._height) {
-            comment.cindex = -2;
-            comment.y = 0;
-        }
-        else {
-            comment.y = this.assign(comment, 0);
-            BinArray.binsert(this._pools[comment.cindex], comment, function (a, b) {
-                if (a.bottom < b.bottom) {
-                    return -1;
-                }
-                else if (a.bottom > b.bottom) {
-                    return 1;
-                }
-                else {
-                    return 0;
-                }
-            });
-        }
-    };
-    CommentSpaceAllocator.prototype.remove = function (comment) {
-        if (comment.cindex < 0) {
-            return;
-        }
-        if (comment.cindex >= this._pools.length) {
-            throw new Error('cindex out of bounds');
-        }
-        var index = this._pools[comment.cindex].indexOf(comment);
-        if (index < 0)
-            return;
-        this._pools[comment.cindex].splice(index, 1);
-    };
-    CommentSpaceAllocator.prototype.setBounds = function (width, height) {
-        this._width = width;
-        this._height = height;
-    };
-    return CommentSpaceAllocator;
-}());
-var AnchorCommentSpaceAllocator = (function (_super) {
-    __extends(AnchorCommentSpaceAllocator, _super);
-    function AnchorCommentSpaceAllocator() {
-        return _super !== null && _super.apply(this, arguments) || this;
-    }
-    AnchorCommentSpaceAllocator.prototype.add = function (comment) {
-        _super.prototype.add.call(this, comment);
-        comment.x = (this._width - comment.width) / 2;
-    };
-    AnchorCommentSpaceAllocator.prototype.willCollide = function (a, b) {
-        return true;
-    };
-    AnchorCommentSpaceAllocator.prototype.pathCheck = function (y, comment, pool) {
-        var bottom = y + comment.height;
-        for (var i = 0; i < pool.length; i++) {
-            if (pool[i].y > bottom || pool[i].bottom < y) {
-                continue;
-            }
-            else {
-                return false;
-            }
-        }
-        return true;
-    };
-    return AnchorCommentSpaceAllocator;
-}(CommentSpaceAllocator));
-
-var CommentUtils;
-(function (CommentUtils) {
-    var Matrix3D = (function () {
-        function Matrix3D(array) {
-            this._internalArray = null;
-            if (!Array.isArray(array)) {
-                throw new Error('Not an array. Cannot construct matrix.');
-            }
-            if (array.length != 16) {
-                throw new Error('Illegal Dimensions. Matrix3D should be 4x4 matrix.');
-            }
-            this._internalArray = array;
-        }
-        Object.defineProperty(Matrix3D.prototype, "flatArray", {
-            get: function () {
-                return this._internalArray.slice(0);
-            },
-            set: function (array) {
-                throw new Error('Not permitted. Matrices are immutable.');
-            },
-            enumerable: true,
-            configurable: true
-        });
-        Matrix3D.prototype.isIdentity = function () {
-            return this.equals(Matrix3D.identity());
-        };
-        Matrix3D.prototype.dot = function (matrix) {
-            var a = this._internalArray.slice(0);
-            var b = matrix._internalArray.slice(0);
-            var res = [0, 0, 0, 0, 0, 0, 0, 0, 0, 0, 0, 0, 0, 0, 0, 0];
-            for (var i = 0; i < 4; i++) {
-                for (var j = 0; j < 4; j++) {
-                    for (var k = 0; k < 4; k++) {
-                        res[i * 4 + j] += a[i * 4 + k] * b[k * 4 + j];
-                    }
-                }
-            }
-            return new Matrix3D(res);
-        };
-        Matrix3D.prototype.equals = function (matrix) {
-            for (var i = 0; i < 16; i++) {
-                if (this._internalArray[i] !== matrix._internalArray[i]) {
-                    return false;
-                }
-            }
-            return true;
-        };
-        Matrix3D.prototype.toCss = function () {
-            var matrix = this._internalArray.slice(0);
-            for (var i = 0; i < matrix.length; i++) {
-                if (Math.abs(matrix[i]) < 0.000001) {
-                    matrix[i] = 0;
-                }
-            }
-            return 'matrix3d(' + matrix.join(',') + ')';
-        };
-        Matrix3D.identity = function () {
-            return new Matrix3D([1, 0, 0, 0, 0, 1, 0, 0, 0, 0, 1, 0, 0, 0, 0, 1]);
-        };
-        Matrix3D.createScaleMatrix = function (xscale, yscale, zscale) {
-            return new Matrix3D([xscale, 0, 0, 0, 0, yscale, 0, 0, 0, 0, zscale, 0, 0, 0, 0, 1]);
-        };
-        Matrix3D.createRotationMatrix = function (xrot, yrot, zrot) {
-            var DEG2RAD = Math.PI / 180;
-            var yr = yrot * DEG2RAD;
-            var zr = zrot * DEG2RAD;
-            var COS = Math.cos;
-            var SIN = Math.sin;
-            var matrix = [
-                COS(yr) * COS(zr), COS(yr) * SIN(zr), SIN(yr), 0,
-                (-SIN(zr)), COS(zr), 0, 0,
-                (-SIN(yr) * COS(zr)), (-SIN(yr) * SIN(zr)), COS(yr), 0,
-                0, 0, 0, 1
-            ];
-            return new Matrix3D(matrix.map(function (v) { return Math.round(v * 1e10) * 1e-10; }));
-        };
-        return Matrix3D;
-    }());
-    CommentUtils.Matrix3D = Matrix3D;
-})(CommentUtils || (CommentUtils = {}));
-
-var __extends = (this && this.__extends) || (function () {
-    var extendStatics = Object.setPrototypeOf ||
-        ({ __proto__: [] } instanceof Array && function (d, b) { d.__proto__ = b; }) ||
-        function (d, b) { for (var p in b) if (b.hasOwnProperty(p)) d[p] = b[p]; };
-    return function (d, b) {
-        extendStatics(d, b);
-        function __() { this.constructor = d; }
-        d.prototype = b === null ? Object.create(b) : (__.prototype = b.prototype, new __());
-    };
-})();
-var CssCompatLayer = (function () {
-    function CssCompatLayer() {
-    }
-    CssCompatLayer.transform = function (dom, trans) {
-        dom.style.transform = trans;
-        dom.style["webkitTransform"] = trans;
-        dom.style["msTransform"] = trans;
-        dom.style["oTransform"] = trans;
-    };
-    return CssCompatLayer;
-}());
-var CssScrollComment = (function (_super) {
-    __extends(CssScrollComment, _super);
-    function CssScrollComment() {
-        var _this = _super !== null && _super.apply(this, arguments) || this;
-        _this._dirtyCSS = true;
-        return _this;
-    }
-    Object.defineProperty(CssScrollComment.prototype, "x", {
-        get: function () {
-            return (this.ttl / this.dur) * (this.parent.width + this.width) - this.width;
-        },
-        set: function (x) {
-            if (this._x !== null && typeof this._x === "number") {
-                var dx = x - this._x;
-                this._x = x;
-                CssCompatLayer.transform(this.dom, "translateX(" +
-                    (this.axis % 2 === 0 ? dx : -dx) + "px)");
-            }
-            else {
-                this._x = x;
-                if (!this.absolute) {
-                    this._x *= this.parent.width;
-                }
-                if (this.axis % 2 === 0) {
-                    this.dom.style.left =
-                        (this._x + (this.align % 2 === 0 ? 0 : -this.width)) + 'px';
-                }
-                else {
-                    this.dom.style.right =
-                        (this._x + (this.align % 2 === 0 ? -this.width : 0)) + 'px';
-                }
-            }
-        },
-        enumerable: true,
-        configurable: true
-    });
-    CssScrollComment.prototype.update = function () {
-        if (this._dirtyCSS) {
-            this.dom.style.transition = "transform " + this.ttl + "ms linear";
-            this.x = -this.width;
-            this._dirtyCSS = false;
-        }
-    };
-    CssScrollComment.prototype.invalidate = function () {
-        _super.prototype.invalidate.call(this);
-        this._dirtyCSS = true;
-    };
-    CssScrollComment.prototype.stop = function () {
-        _super.prototype.stop.call(this);
-        this.dom.style.transition = '';
-        this.x = this._x;
-        this._x = null;
-        this.x = this.x;
-        this._dirtyCSS = true;
-    };
-    return CssScrollComment;
-}(ScrollComment));
-
+
+var __extends = (this && this.__extends) || (function () {
+    var extendStatics = Object.setPrototypeOf ||
+        ({ __proto__: [] } instanceof Array && function (d, b) { d.__proto__ = b; }) ||
+        function (d, b) { for (var p in b) if (b.hasOwnProperty(p)) d[p] = b[p]; };
+    return function (d, b) {
+        extendStatics(d, b);
+        function __() { this.constructor = d; }
+        d.prototype = b === null ? Object.create(b) : (__.prototype = b.prototype, new __());
+    };
+})();
+var CoreComment = (function () {
+    function CoreComment(parent, init) {
+        if (init === void 0) { init = {}; }
+        this.mode = 1;
+        this.stime = 0;
+        this.text = '';
+        this.ttl = 4000;
+        this.dur = 4000;
+        this.cindex = -1;
+        this.motion = [];
+        this.movable = true;
+        this._alphaMotion = null;
+        this.absolute = true;
+        this.align = 0;
+        this.axis = 0;
+        this._alpha = 1;
+        this._size = 25;
+        this._color = 0xffffff;
+        this._border = false;
+        this._shadow = true;
+        this._font = '';
+        this._transform = null;
+        this._className = '';
+        if (!parent) {
+            throw new Error('Comment not bound to comment manager.');
+        }
+        else {
+            this.parent = parent;
+        }
+        if (init.hasOwnProperty('stime')) {
+            this.stime = init['stime'];
+        }
+        if (init.hasOwnProperty('mode')) {
+            this.mode = init['mode'];
+        }
+        else {
+            this.mode = 1;
+        }
+        if (init.hasOwnProperty('dur')) {
+            this.dur = init['dur'];
+            this.ttl = this.dur;
+        }
+        this.dur *= this.parent.options.global.scale;
+        this.ttl *= this.parent.options.global.scale;
+        if (init.hasOwnProperty('text')) {
+            this.text = init['text'];
+        }
+        if (init.hasOwnProperty('motion')) {
+            this._motionStart = [];
+            this._motionEnd = [];
+            this.motion = init['motion'];
+            var head = 0;
+            for (var i = 0; i < init['motion'].length; i++) {
+                this._motionStart.push(head);
+                var maxDur = 0;
+                for (var k in init['motion'][i]) {
+                    var m = init['motion'][i][k];
+                    maxDur = Math.max(m.dur + m.delay, maxDur);
+                    if (m.easing === null || m.easing === undefined) {
+                        init['motion'][i][k]['easing'] = CoreComment.LINEAR;
+                    }
+                }
+                head += maxDur;
+                this._motionEnd.push(head);
+            }
+            this._curMotion = 0;
+        }
+        if (init.hasOwnProperty('color')) {
+            this._color = init['color'];
+        }
+        if (init.hasOwnProperty('size')) {
+            this._size = init['size'];
+        }
+        if (init.hasOwnProperty('border')) {
+            this._border = init['border'];
+        }
+        if (init.hasOwnProperty('opacity')) {
+            this._alpha = init['opacity'];
+        }
+        if (init.hasOwnProperty('alpha')) {
+            this._alphaMotion = init['alpha'];
+        }
+        if (init.hasOwnProperty('font')) {
+            this._font = init['font'];
+        }
+        if (init.hasOwnProperty('x')) {
+            this._x = init['x'];
+        }
+        if (init.hasOwnProperty('y')) {
+            this._y = init['y'];
+        }
+        if (init.hasOwnProperty('shadow')) {
+            this._shadow = init['shadow'];
+        }
+        if (init.hasOwnProperty('align')) {
+            this.align = init['align'];
+        }
+        if (init.hasOwnProperty('axis')) {
+            this.axis = init['axis'];
+        }
+        if (init.hasOwnProperty('transform')) {
+            this._transform = new CommentUtils.Matrix3D(init['transform']);
+        }
+        if (init.hasOwnProperty('position')) {
+            if (init['position'] === 'relative') {
+                this.absolute = false;
+                if (this.mode < 7) {
+                    console.warn('Using relative position for CSA comment.');
+                }
+            }
+        }
+        if (init.hasOwnProperty('className')) {
+            this._className = init['className'];
+        }
+    }
+    CoreComment.prototype._toggleClass = function (className, toggle) {
+        if (toggle === void 0) { toggle = false; }
+        if (!this.dom) {
+            return;
+        }
+        if (this.dom.classList) {
+            this.dom.classList.toggle(className, toggle);
+        }
+        else {
+            var classList = this.dom.className.split(' ');
+            var index = classList.indexOf(className);
+            if (index >= 0 && !toggle) {
+                classList.splice(index, 1);
+                this.dom.className = classList.join(' ');
+            }
+            else if (index < 0 && toggle) {
+                classList.push(className);
+                this.dom.className = classList.join(' ');
+            }
+        }
+    };
+    CoreComment.prototype.init = function (recycle) {
+        if (recycle === void 0) { recycle = null; }
+        if (recycle !== null) {
+            this.dom = recycle.dom;
+        }
+        else {
+            this.dom = document.createElement('div');
+        }
+        this.dom.className = this.parent.options.global.className;
+        if (this._className !== "") {
+            this.dom.className += " " + this._className;
+        }
+        this.dom.appendChild(document.createTextNode(this.text));
+        this.dom.textContent = this.text;
+        this.dom.innerText = this.text;
+        this.size = this._size;
+        if (this._color != 0xffffff) {
+            this.color = this._color;
+        }
+        this.shadow = this._shadow;
+        if (this._border) {
+            this.border = this._border;
+        }
+        if (this._font !== '') {
+            this.font = this._font;
+        }
+        if (this._x !== undefined) {
+            this.x = this._x;
+        }
+        if (this._y !== undefined) {
+            this.y = this._y;
+        }
+        if (this._alpha !== 1 || this.parent.options.global.opacity < 1) {
+            this.alpha = this._alpha;
+        }
+        if (this._transform !== null && !this._transform.isIdentity()) {
+            this.transform = this._transform.flatArray;
+        }
+        if (this.motion.length > 0) {
+            this.animate();
+        }
+    };
+    Object.defineProperty(CoreComment.prototype, "x", {
+        get: function () {
+            if (this._x === null || this._x === undefined) {
+                if (this.axis % 2 === 0) {
+                    if (this.align % 2 === 0) {
+                        this._x = this.dom.offsetLeft;
+                    }
+                    else {
+                        this._x = this.dom.offsetLeft + this.width;
+                    }
+                }
+                else {
+                    if (this.align % 2 === 0) {
+                        this._x = this.parent.width - this.dom.offsetLeft;
+                    }
+                    else {
+                        this._x = this.parent.width - this.dom.offsetLeft - this.width;
+                    }
+                }
+            }
+            if (!this.absolute) {
+                return this._x / this.parent.width;
+            }
+            return this._x;
+        },
+        set: function (x) {
+            this._x = x;
+            if (!this.absolute) {
+                this._x *= this.parent.width;
+            }
+            if (this.axis % 2 === 0) {
+                this.dom.style.left = (this._x + (this.align % 2 === 0 ? 0 : -this.width)) + 'px';
+            }
+            else {
+                this.dom.style.right = (this._x + (this.align % 2 === 0 ? -this.width : 0)) + 'px';
+            }
+        },
+        enumerable: true,
+        configurable: true
+    });
+    Object.defineProperty(CoreComment.prototype, "y", {
+        get: function () {
+            if (this._y === null || this._y === undefined) {
+                if (this.axis < 2) {
+                    if (this.align < 2) {
+                        this._y = this.dom.offsetTop;
+                    }
+                    else {
+                        this._y = this.dom.offsetTop + this.height;
+                    }
+                }
+                else {
+                    if (this.align < 2) {
+                        this._y = this.parent.height - this.dom.offsetTop;
+                    }
+                    else {
+                        this._y = this.parent.height - this.dom.offsetTop - this.height;
+                    }
+                }
+            }
+            if (!this.absolute) {
+                return this._y / this.parent.height;
+            }
+            return this._y;
+        },
+        set: function (y) {
+            this._y = y;
+            if (!this.absolute) {
+                this._y *= this.parent.height;
+            }
+            if (this.axis < 2) {
+                this.dom.style.top = (this._y + (this.align < 2 ? 0 : -this.height)) + 'px';
+            }
+            else {
+                this.dom.style.bottom = (this._y + (this.align < 2 ? -this.height : 0)) + 'px';
+            }
+        },
+        enumerable: true,
+        configurable: true
+    });
+    Object.defineProperty(CoreComment.prototype, "bottom", {
+        get: function () {
+            var sameDirection = Math.floor(this.axis / 2) === Math.floor(this.align / 2);
+            return this.y + (sameDirection ? this.height : 0);
+        },
+        enumerable: true,
+        configurable: true
+    });
+    Object.defineProperty(CoreComment.prototype, "right", {
+        get: function () {
+            var sameDirection = this.axis % 2 === this.align % 2;
+            return this.x + (sameDirection ? this.width : 0);
+        },
+        enumerable: true,
+        configurable: true
+    });
+    Object.defineProperty(CoreComment.prototype, "width", {
+        get: function () {
+            if (this._width === null || this._width === undefined) {
+                this._width = this.dom.offsetWidth;
+            }
+            return this._width;
+        },
+        set: function (w) {
+            this._width = w;
+            this.dom.style.width = this._width + 'px';
+        },
+        enumerable: true,
+        configurable: true
+    });
+    Object.defineProperty(CoreComment.prototype, "height", {
+        get: function () {
+            if (this._height === null || this._height === undefined) {
+                this._height = this.dom.offsetHeight;
+            }
+            return this._height;
+        },
+        set: function (h) {
+            this._height = h;
+            this.dom.style.height = this._height + 'px';
+        },
+        enumerable: true,
+        configurable: true
+    });
+    Object.defineProperty(CoreComment.prototype, "size", {
+        get: function () {
+            return this._size;
+        },
+        set: function (s) {
+            this._size = s;
+            this.dom.style.fontSize = this._size + 'px';
+        },
+        enumerable: true,
+        configurable: true
+    });
+    Object.defineProperty(CoreComment.prototype, "color", {
+        get: function () {
+            return this._color;
+        },
+        set: function (c) {
+            this._color = c;
+            var color = c.toString(16);
+            color = color.length >= 6 ? color : new Array(6 - color.length + 1).join('0') + color;
+            this.dom.style.color = '#' + color;
+            if (this._color === 0) {
+                this._toggleClass('reverse-shadow', true);
+            }
+        },
+        enumerable: true,
+        configurable: true
+    });
+    Object.defineProperty(CoreComment.prototype, "alpha", {
+        get: function () {
+            return this._alpha;
+        },
+        set: function (a) {
+            this._alpha = a;
+            this.dom.style.opacity = Math.min(this._alpha, this.parent.options.global.opacity) + '';
+        },
+        enumerable: true,
+        configurable: true
+    });
+    Object.defineProperty(CoreComment.prototype, "border", {
+        get: function () {
+            return this._border;
+        },
+        set: function (b) {
+            this._border = b;
+            if (this._border) {
+                this.dom.style.border = '1px solid #00ffff';
+            }
+            else {
+                this.dom.style.border = 'none';
+            }
+        },
+        enumerable: true,
+        configurable: true
+    });
+    Object.defineProperty(CoreComment.prototype, "shadow", {
+        get: function () {
+            return this._shadow;
+        },
+        set: function (s) {
+            this._shadow = s;
+            if (!this._shadow) {
+                this._toggleClass('no-shadow', true);
+            }
+        },
+        enumerable: true,
+        configurable: true
+    });
+    Object.defineProperty(CoreComment.prototype, "font", {
+        get: function () {
+            return this._font;
+        },
+        set: function (f) {
+            this._font = f;
+            if (this._font.length > 0) {
+                this.dom.style.fontFamily = this._font;
+            }
+            else {
+                this.dom.style.fontFamily = '';
+            }
+        },
+        enumerable: true,
+        configurable: true
+    });
+    Object.defineProperty(CoreComment.prototype, "transform", {
+        get: function () {
+            return this._transform.flatArray;
+        },
+        set: function (array) {
+            this._transform = new CommentUtils.Matrix3D(array);
+            if (this.dom !== null) {
+                this.dom.style.transform = this._transform.toCss();
+            }
+        },
+        enumerable: true,
+        configurable: true
+    });
+    CoreComment.prototype.time = function (time) {
+        this.ttl -= time;
+        if (this.ttl < 0) {
+            this.ttl = 0;
+        }
+        if (this.movable) {
+            this.update();
+        }
+        if (this.ttl <= 0) {
+            this.finish();
+        }
+    };
+    CoreComment.prototype.update = function () {
+        this.animate();
+    };
+    CoreComment.prototype.invalidate = function () {
+        this._x = null;
+        this._y = null;
+        this._width = null;
+        this._height = null;
+    };
+    CoreComment.prototype._execMotion = function (currentMotion, time) {
+        for (var prop in currentMotion) {
+            if (currentMotion.hasOwnProperty(prop)) {
+                var m = currentMotion[prop];
+                this[prop] = m.easing(Math.min(Math.max(time - m.delay, 0), m.dur), m.from, m.to - m.from, m.dur);
+            }
+        }
+    };
+    CoreComment.prototype.animate = function () {
+        if (this._alphaMotion) {
+            this.alpha =
+                (this.dur - this.ttl) *
+                    (this._alphaMotion['to'] - this._alphaMotion['from']) /
+                    this.dur +
+                    this._alphaMotion['from'];
+        }
+        if (this.motion.length === 0) {
+            return;
+        }
+        var ttl = Math.max(this.ttl, 0);
+        var time = (this.dur - ttl) - this._motionStart[this._curMotion];
+        this._execMotion(this.motion[this._curMotion], time);
+        if (this.dur - ttl > this._motionEnd[this._curMotion]) {
+            this._curMotion++;
+            if (this._curMotion >= this.motion.length) {
+                this._curMotion = this.motion.length - 1;
+            }
+            return;
+        }
+    };
+    CoreComment.prototype.stop = function () {
+    };
+    CoreComment.prototype.finish = function () {
+        this.parent.finish(this);
+    };
+    CoreComment.prototype.toString = function () {
+        return ['[', this.stime, '|', this.ttl, '/', this.dur, ']', '(', this.mode, ')', this.text].join('');
+    };
+    CoreComment.LINEAR = function (t, b, c, d) {
+        return t * c / d + b;
+    };
+    return CoreComment;
+}());
+var ScrollComment = (function (_super) {
+    __extends(ScrollComment, _super);
+    function ScrollComment(parent, data) {
+        var _this = _super.call(this, parent, data) || this;
+        _this.dur *= _this.parent.options.scroll.scale;
+        _this.ttl *= _this.parent.options.scroll.scale;
+        return _this;
+    }
+    Object.defineProperty(ScrollComment.prototype, "alpha", {
+        set: function (a) {
+            this._alpha = a;
+            this.dom.style.opacity = Math.min(Math.min(this._alpha, this.parent.options.global.opacity), this.parent.options.scroll.opacity) + '';
+        },
+        enumerable: true,
+        configurable: true
+    });
+    ScrollComment.prototype.init = function (recycle) {
+        if (recycle === void 0) { recycle = null; }
+        _super.prototype.init.call(this, recycle);
+        this.x = this.parent.width;
+        if (this.parent.options.scroll.opacity < 1) {
+            this.alpha = this._alpha;
+        }
+        this.absolute = true;
+    };
+    ScrollComment.prototype.update = function () {
+        this.x = (this.ttl / this.dur) * (this.parent.width + this.width) - this.width;
+    };
+    return ScrollComment;
+}(CoreComment));
+
+var CommentFactory = (function () {
+    function CommentFactory() {
+        this._bindings = {};
+    }
+    CommentFactory._simpleCssScrollingInitializer = function (manager, data) {
+        var cmt = new CssScrollComment(manager, data);
+        switch (cmt.mode) {
+            case 1: {
+                cmt.align = 0;
+                cmt.axis = 0;
+                break;
+            }
+            case 2: {
+                cmt.align = 2;
+                cmt.axis = 2;
+                break;
+            }
+            case 6: {
+                cmt.align = 1;
+                cmt.axis = 1;
+                break;
+            }
+        }
+        cmt.init();
+        manager.stage.appendChild(cmt.dom);
+        return cmt;
+    };
+    CommentFactory._simpleScrollingInitializer = function (manager, data) {
+        var cmt = new ScrollComment(manager, data);
+        switch (cmt.mode) {
+            case 1: {
+                cmt.align = 0;
+                cmt.axis = 0;
+                break;
+            }
+            case 2: {
+                cmt.align = 2;
+                cmt.axis = 2;
+                break;
+            }
+            case 6: {
+                cmt.align = 1;
+                cmt.axis = 1;
+                break;
+            }
+        }
+        cmt.init();
+        manager.stage.appendChild(cmt.dom);
+        return cmt;
+    };
+    CommentFactory._simpleAnchoredInitializer = function (manager, data) {
+        var cmt = new CoreComment(manager, data);
+        switch (cmt.mode) {
+            case 4: {
+                cmt.align = 2;
+                cmt.axis = 2;
+                break;
+            }
+            case 5: {
+                cmt.align = 0;
+                cmt.axis = 0;
+                break;
+            }
+        }
+        cmt.init();
+        manager.stage.appendChild(cmt.dom);
+        return cmt;
+    };
+    ;
+    CommentFactory._advancedCoreInitializer = function (manager, data) {
+        var cmt = new CoreComment(manager, data);
+        cmt.init();
+        cmt.transform = CommentUtils.Matrix3D.createRotationMatrix(0, data['rY'], data['rZ']).flatArray;
+        manager.stage.appendChild(cmt.dom);
+        return cmt;
+    };
+    CommentFactory.defaultFactory = function () {
+        var factory = new CommentFactory();
+        factory.bind(1, CommentFactory._simpleScrollingInitializer);
+        factory.bind(2, CommentFactory._simpleScrollingInitializer);
+        factory.bind(6, CommentFactory._simpleScrollingInitializer);
+        factory.bind(4, CommentFactory._simpleAnchoredInitializer);
+        factory.bind(5, CommentFactory._simpleAnchoredInitializer);
+        factory.bind(7, CommentFactory._advancedCoreInitializer);
+        factory.bind(17, CommentFactory._advancedCoreInitializer);
+        return factory;
+    };
+    CommentFactory.defaultCssRenderFactory = function () {
+        var factory = new CommentFactory();
+        factory.bind(1, CommentFactory._simpleCssScrollingInitializer);
+        factory.bind(2, CommentFactory._simpleCssScrollingInitializer);
+        factory.bind(6, CommentFactory._simpleCssScrollingInitializer);
+        factory.bind(4, CommentFactory._simpleAnchoredInitializer);
+        factory.bind(5, CommentFactory._simpleAnchoredInitializer);
+        factory.bind(7, CommentFactory._advancedCoreInitializer);
+        factory.bind(17, CommentFactory._advancedCoreInitializer);
+        return factory;
+    };
+    CommentFactory.defaultCanvasRenderFactory = function () {
+        throw new Error('Not implemented');
+    };
+    CommentFactory.defaultSvgRenderFactory = function () {
+        throw new Error('Not implemented');
+    };
+    CommentFactory.prototype.bind = function (mode, factory) {
+        this._bindings[mode] = factory;
+    };
+    CommentFactory.prototype.canCreate = function (comment) {
+        return this._bindings.hasOwnProperty(comment['mode']);
+    };
+    CommentFactory.prototype.create = function (manager, comment) {
+        if (comment === null || !comment.hasOwnProperty('mode')) {
+            throw new Error('Comment format incorrect');
+        }
+        if (!this._bindings.hasOwnProperty(comment['mode'])) {
+            throw new Error('No binding for comment type ' + comment['mode']);
+        }
+        return this._bindings[comment['mode']](manager, comment);
+    };
+    return CommentFactory;
+}());
+
+var __extends = (this && this.__extends) || (function () {
+    var extendStatics = Object.setPrototypeOf ||
+        ({ __proto__: [] } instanceof Array && function (d, b) { d.__proto__ = b; }) ||
+        function (d, b) { for (var p in b) if (b.hasOwnProperty(p)) d[p] = b[p]; };
+    return function (d, b) {
+        extendStatics(d, b);
+        function __() { this.constructor = d; }
+        d.prototype = b === null ? Object.create(b) : (__.prototype = b.prototype, new __());
+    };
+})();
+var CommentSpaceAllocator = (function () {
+    function CommentSpaceAllocator(width, height) {
+        if (width === void 0) { width = 0; }
+        if (height === void 0) { height = 0; }
+        this._pools = [
+            []
+        ];
+        this.avoid = 1;
+        this._width = width;
+        this._height = height;
+    }
+    CommentSpaceAllocator.prototype.willCollide = function (existing, check) {
+        return existing.stime + existing.ttl >= check.stime + check.ttl / 2;
+    };
+    CommentSpaceAllocator.prototype.pathCheck = function (y, comment, pool) {
+        var bottom = y + comment.height;
+        var right = comment.right;
+        for (var i = 0; i < pool.length; i++) {
+            if (pool[i].y > bottom || pool[i].bottom < y) {
+                continue;
+            }
+            else if (pool[i].right < comment.x || pool[i].x > right) {
+                if (this.willCollide(pool[i], comment)) {
+                    return false;
+                }
+                else {
+                    continue;
+                }
+            }
+            else {
+                return false;
+            }
+        }
+        return true;
+    };
+    CommentSpaceAllocator.prototype.assign = function (comment, cindex) {
+        while (this._pools.length <= cindex) {
+            this._pools.push([]);
+        }
+        var pool = this._pools[cindex];
+        if (pool.length === 0) {
+            comment.cindex = cindex;
+            return 0;
+        }
+        else if (this.pathCheck(0, comment, pool)) {
+            comment.cindex = cindex;
+            return 0;
+        }
+        var y = 0;
+        for (var k = 0; k < pool.length; k++) {
+            y = pool[k].bottom + this.avoid;
+            if (y + comment.height > this._height) {
+                break;
+            }
+            if (this.pathCheck(y, comment, pool)) {
+                comment.cindex = cindex;
+                return y;
+            }
+        }
+        return this.assign(comment, cindex + 1);
+    };
+    CommentSpaceAllocator.prototype.add = function (comment) {
+        if (comment.height > this._height) {
+            comment.cindex = -2;
+            comment.y = 0;
+        }
+        else {
+            comment.y = this.assign(comment, 0);
+            BinArray.binsert(this._pools[comment.cindex], comment, function (a, b) {
+                if (a.bottom < b.bottom) {
+                    return -1;
+                }
+                else if (a.bottom > b.bottom) {
+                    return 1;
+                }
+                else {
+                    return 0;
+                }
+            });
+        }
+    };
+    CommentSpaceAllocator.prototype.remove = function (comment) {
+        if (comment.cindex < 0) {
+            return;
+        }
+        if (comment.cindex >= this._pools.length) {
+            throw new Error('cindex out of bounds');
+        }
+        var index = this._pools[comment.cindex].indexOf(comment);
+        if (index < 0)
+            return;
+        this._pools[comment.cindex].splice(index, 1);
+    };
+    CommentSpaceAllocator.prototype.setBounds = function (width, height) {
+        this._width = width;
+        this._height = height;
+    };
+    return CommentSpaceAllocator;
+}());
+var AnchorCommentSpaceAllocator = (function (_super) {
+    __extends(AnchorCommentSpaceAllocator, _super);
+    function AnchorCommentSpaceAllocator() {
+        return _super !== null && _super.apply(this, arguments) || this;
+    }
+    AnchorCommentSpaceAllocator.prototype.add = function (comment) {
+        _super.prototype.add.call(this, comment);
+        comment.x = (this._width - comment.width) / 2;
+    };
+    AnchorCommentSpaceAllocator.prototype.willCollide = function (a, b) {
+        return true;
+    };
+    AnchorCommentSpaceAllocator.prototype.pathCheck = function (y, comment, pool) {
+        var bottom = y + comment.height;
+        for (var i = 0; i < pool.length; i++) {
+            if (pool[i].y > bottom || pool[i].bottom < y) {
+                continue;
+            }
+            else {
+                return false;
+            }
+        }
+        return true;
+    };
+    return AnchorCommentSpaceAllocator;
+}(CommentSpaceAllocator));
+
+var CommentUtils;
+(function (CommentUtils) {
+    var Matrix3D = (function () {
+        function Matrix3D(array) {
+            this._internalArray = null;
+            if (!Array.isArray(array)) {
+                throw new Error('Not an array. Cannot construct matrix.');
+            }
+            if (array.length != 16) {
+                throw new Error('Illegal Dimensions. Matrix3D should be 4x4 matrix.');
+            }
+            this._internalArray = array;
+        }
+        Object.defineProperty(Matrix3D.prototype, "flatArray", {
+            get: function () {
+                return this._internalArray.slice(0);
+            },
+            set: function (array) {
+                throw new Error('Not permitted. Matrices are immutable.');
+            },
+            enumerable: true,
+            configurable: true
+        });
+        Matrix3D.prototype.isIdentity = function () {
+            return this.equals(Matrix3D.identity());
+        };
+        Matrix3D.prototype.dot = function (matrix) {
+            var a = this._internalArray.slice(0);
+            var b = matrix._internalArray.slice(0);
+            var res = [0, 0, 0, 0, 0, 0, 0, 0, 0, 0, 0, 0, 0, 0, 0, 0];
+            for (var i = 0; i < 4; i++) {
+                for (var j = 0; j < 4; j++) {
+                    for (var k = 0; k < 4; k++) {
+                        res[i * 4 + j] += a[i * 4 + k] * b[k * 4 + j];
+                    }
+                }
+            }
+            return new Matrix3D(res);
+        };
+        Matrix3D.prototype.equals = function (matrix) {
+            for (var i = 0; i < 16; i++) {
+                if (this._internalArray[i] !== matrix._internalArray[i]) {
+                    return false;
+                }
+            }
+            return true;
+        };
+        Matrix3D.prototype.toCss = function () {
+            var matrix = this._internalArray.slice(0);
+            for (var i = 0; i < matrix.length; i++) {
+                if (Math.abs(matrix[i]) < 0.000001) {
+                    matrix[i] = 0;
+                }
+            }
+            return 'matrix3d(' + matrix.join(',') + ')';
+        };
+        Matrix3D.identity = function () {
+            return new Matrix3D([1, 0, 0, 0, 0, 1, 0, 0, 0, 0, 1, 0, 0, 0, 0, 1]);
+        };
+        Matrix3D.createScaleMatrix = function (xscale, yscale, zscale) {
+            return new Matrix3D([xscale, 0, 0, 0, 0, yscale, 0, 0, 0, 0, zscale, 0, 0, 0, 0, 1]);
+        };
+        Matrix3D.createRotationMatrix = function (xrot, yrot, zrot) {
+            var DEG2RAD = Math.PI / 180;
+            var yr = yrot * DEG2RAD;
+            var zr = zrot * DEG2RAD;
+            var COS = Math.cos;
+            var SIN = Math.sin;
+            var matrix = [
+                COS(yr) * COS(zr), COS(yr) * SIN(zr), SIN(yr), 0,
+                (-SIN(zr)), COS(zr), 0, 0,
+                (-SIN(yr) * COS(zr)), (-SIN(yr) * SIN(zr)), COS(yr), 0,
+                0, 0, 0, 1
+            ];
+            return new Matrix3D(matrix.map(function (v) { return Math.round(v * 1e10) * 1e-10; }));
+        };
+        return Matrix3D;
+    }());
+    CommentUtils.Matrix3D = Matrix3D;
+})(CommentUtils || (CommentUtils = {}));
+
+var __extends = (this && this.__extends) || (function () {
+    var extendStatics = Object.setPrototypeOf ||
+        ({ __proto__: [] } instanceof Array && function (d, b) { d.__proto__ = b; }) ||
+        function (d, b) { for (var p in b) if (b.hasOwnProperty(p)) d[p] = b[p]; };
+    return function (d, b) {
+        extendStatics(d, b);
+        function __() { this.constructor = d; }
+        d.prototype = b === null ? Object.create(b) : (__.prototype = b.prototype, new __());
+    };
+})();
+var CssCompatLayer = (function () {
+    function CssCompatLayer() {
+    }
+    CssCompatLayer.transform = function (dom, trans) {
+        dom.style.transform = trans;
+        dom.style["webkitTransform"] = trans;
+        dom.style["msTransform"] = trans;
+        dom.style["oTransform"] = trans;
+    };
+    return CssCompatLayer;
+}());
+var CssScrollComment = (function (_super) {
+    __extends(CssScrollComment, _super);
+    function CssScrollComment() {
+        var _this = _super !== null && _super.apply(this, arguments) || this;
+        _this._dirtyCSS = true;
+        return _this;
+    }
+    CssScrollComment.prototype.init = function (recycle) {
+        if (recycle === void 0) { recycle = null; }
+        _super.prototype.init.call(this, recycle);
+        this._toggleClass('css-optimize', true);
+    };
+    Object.defineProperty(CssScrollComment.prototype, "x", {
+        get: function () {
+            return (this.ttl / this.dur) * (this.parent.width + this.width) - this.width;
+        },
+        set: function (x) {
+            if (this._x !== null && typeof this._x === "number") {
+                var dx = x - this._x;
+                this._x = x;
+                CssCompatLayer.transform(this.dom, "translateX(" +
+                    (this.axis % 2 === 0 ? dx : -dx) + "px)");
+            }
+            else {
+                this._x = x;
+                if (!this.absolute) {
+                    this._x *= this.parent.width;
+                }
+                if (this.axis % 2 === 0) {
+                    this.dom.style.left =
+                        (this._x + (this.align % 2 === 0 ? 0 : -this.width)) + 'px';
+                }
+                else {
+                    this.dom.style.right =
+                        (this._x + (this.align % 2 === 0 ? -this.width : 0)) + 'px';
+                }
+            }
+        },
+        enumerable: true,
+        configurable: true
+    });
+    CssScrollComment.prototype.update = function () {
+        if (this._dirtyCSS) {
+            this.dom.style.transition = "transform " + this.ttl + "ms linear";
+            this.x = -this.width;
+            this._dirtyCSS = false;
+        }
+    };
+    CssScrollComment.prototype.invalidate = function () {
+        _super.prototype.invalidate.call(this);
+        this._dirtyCSS = true;
+    };
+    CssScrollComment.prototype.stop = function () {
+        _super.prototype.stop.call(this);
+        this.dom.style.transition = '';
+        this.x = this._x;
+        this._x = null;
+        this.x = this.x;
+        this._dirtyCSS = true;
+    };
+    return CssScrollComment;
+}(ScrollComment));
+
 /**
  * Comment Filters Module Simplified
  * @license MIT
@@ -2571,7 +1490,7 @@
 
   return CommentFilter;
 })();
-
+
 /**
  * Comment Provider
  * Provides functionality to send or receive danmaku
@@ -2923,7 +1842,7 @@
 
   return CommentProvider;
 })();
-
+
 /**
  * Promises extra functionality
  * @license MIT
@@ -2978,7 +1897,7 @@
 
   return Promises;
 })();
-
+
 /**
  * Bilibili Format Parser
  * Takes in an XMLDoc/LooseXMLDoc and parses that into a Generic Comment List
@@ -3279,7 +2198,7 @@
 
   return BilibiliFormat;
 })();
-
+
 /**
  * AcFun Format Parser
  * Takes in JSON and parses it based on current documentation for AcFun comments
@@ -3508,7 +2427,7 @@
 
   return AcfunFormat;
 })();
-
+
 /**
  * CommonDanmakuFormat Parser
  * Example parser for parsing comments that the CCL can accept directly.
