--- conflicted
+++ resolved
@@ -371,13 +371,8 @@
             return;
         }
     };
-<<<<<<< HEAD
-
     CoreComment.prototype.stop = function () {
     };
-
-=======
->>>>>>> 1ae2994a
     CoreComment.prototype.finish = function () {
         this.parent.finish(this);
     };
