/**
 * Core Definitions file
 *
 * @author Jim Chen
 * @description Definitions file for interfaces used in CCL
 */

/**
 * Definintions for binary array tools
 */
interface IBinArray {
    /**
     * Binary insert into array
     * @param arr - target array
     * @param inserted - element to be inserted
     * @param how - comparison function
     */
    binsert(arr:Array<any>, inserted:any, how:Function):number;
    /**
     * Binary loose search
     * @param arr - array to look in
     * @param what - object to try to find
     * @param how - comparison function
     */
    bsearch(arr:Array<any>, what:any, how:Function):number;
}
declare var BinArray:IBinArray;

<<<<<<< HEAD
/**
 * Options for CommentCoreLibrary
 */
=======
interface ICommentFactory {
    create(cm:ICommentManager, data:Object);
}

interface IScriptingEngine {
    eval(code:String);
}

>>>>>>> db6bd138
interface CCLOptions {
    global: {
        scale: number;
        opacity: number;
        className: string;
    }
    scroll: {
        scale:number;
        opacity:number;
        factory:ICommentFactory;
    }
    scripting:{
        mode:Array<number>;
        engine:IScriptingEngine;
    }
}

interface ICommentManager {
    stage:any;
    width:number;
    height:number;
    options:CCLOptions;
    /**
     * Start the comment manager comments
     */
    start():void;
    /**
     * Stop the running comments
     */
    stop():void;
    /**
     * Remove all current running comments
     */
    clear():void;
    /**
     * Set the bounds for the CommentManager stage
     * @param w width
     * @param h height
     */
    setBounds(w?:number, h?:number):void;
    /**
     * Cleanup the given comment since it has finished
     * @param c - IComment
     */
    finish(c:IComment):void;
}

interface ICommentFactory {
    create(manager:ICommentManager, comment:Object):IComment;
}

/**
 * Easable motion on a certain parameter
 */
interface IMotion {
    from:number;
    to:number;
    delay:number;
    dur:number;
    ttl:number;
    easing:Function;
}

interface IComment {
    dom:any;
    stime:number;
    dur:number;
    ttl:number;
    cindex:number;
    align:number;
    axis:number;
    x:number;
    y:number;
    bottom:number;
    right:number;
    width:number;
    height:number;
    movable:boolean;
    border:boolean;
    shadow:boolean;
    font:string;
    color:number;
    alpha:number;
    size:number;
    /**
     * Updates the comment life by subtracting t from ttl
     * @param t - difference in time
     */
    time(t:number):void;
    /**
     * Update the comment's position based on the time.
     * This is called by time()
     */
    update():void;
    /**
     * Invalidate the coordinates and dimensions of the
     * current comment object
     */
    invalidate():void;
    /**
     * Perform an animation alongside the update
     */
    animate():void;
    /**
     * Remove the comment from display
     */
    finish():void;
}<|MERGE_RESOLUTION|>--- conflicted
+++ resolved
@@ -26,20 +26,13 @@
 }
 declare var BinArray:IBinArray;
 
-<<<<<<< HEAD
-/**
- * Options for CommentCoreLibrary
- */
-=======
-interface ICommentFactory {
-    create(cm:ICommentManager, data:Object);
-}
-
 interface IScriptingEngine {
     eval(code:String);
 }
 
->>>>>>> db6bd138
+/**
+ * Options for CommentCoreLibrary
+ */
 interface CCLOptions {
     global: {
         scale: number;
