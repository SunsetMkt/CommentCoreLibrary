--- conflicted
+++ resolved
@@ -178,27 +178,6 @@
     } else {
       this._lastPosition = time;
     }
-<<<<<<< HEAD
-    for (;this.position < this.timeline.length;this.position++) {
-      if (this.timeline[this.position]['stime']<=time) {
-        if (this.options.limit > 0 && this.runline.length >= this.options.limit) {
-          continue; // Skip comments but still move the position pointer
-        } else if (this.validate(this.timeline[this.position])) {
-          this.send(this.timeline[this.position]);
-        }
-      } else {
-        break;
-      }
-    }
-  };
-
-  CommentManager.prototype.rescale = function () {
-    // TODO: Implement rescaling
-  };
-
-  CommentManager.prototype.send = function (data) {
-    if (data.mode === 8) {
-=======
     var batch = [];
     for (;this.position < this.timeline.length;this.position++) {
       if (this.timeline[this.position]['stime'] <= time) {
@@ -225,47 +204,10 @@
   CommentManager.prototype._preprocess = function (data) {
     if (data.mode === 8) {
       // This comment is not managed by the comment manager
->>>>>>> 81367b85
       console.log(data);
       if (this.scripting) {
         console.log(this.scripting.eval(data.code));
       }
-<<<<<<< HEAD
-      return;
-    }
-    if (this.filter != null) {
-      data = this.filter.doModify(data);
-      if (data == null) {
-        return;
-      }
-    }
-    var cmt = this.factory.create(this, data);
-    switch (cmt.mode) {
-      default:
-      case 1:
-        this.csa.scroll.add(cmt);
-        break;
-      case 2:
-        this.csa.scrollbtm.add(cmt);
-        break;
-      case 4:
-        this.csa.bottom.add(cmt);
-        break;
-      case 5:
-        this.csa.top.add(cmt);
-        break;
-      case 6:
-        this.csa.reverse.add(cmt);
-        break;
-      case 7:
-      case 17:
-        /* Do NOT manage these comments! */
-        break;
-    }
-    cmt.y = cmt.y;
-    this.dispatchEvent("enterComment", cmt);
-    this.runline.push(cmt);
-=======
       return null;
     }
     if (this.filter != null) {
@@ -310,7 +252,6 @@
       this.dispatchEvent("enterComment", cmt);
       this.runline.push(cmt);
     }).bind(this));
->>>>>>> 81367b85
   };
 
   CommentManager.prototype.finish = function (cmt) {
@@ -350,7 +291,6 @@
       }
     }
   };
-<<<<<<< HEAD
 
   /** Static Functions **/
   CommentManager.prototype.onTimerEvent = function (timePassed,cmObj) {
@@ -361,16 +301,4 @@
   };
 
   return CommentManager;
-=======
-
-  /** Static Functions **/
-  CommentManager.prototype.onTimerEvent = function (timePassed,cmObj) {
-    for (var i= 0;i < cmObj.runline.length; i++) {
-      var cmt = cmObj.runline[i];
-      cmt.time(timePassed);
-    }
-  };
->>>>>>> 81367b85
-
-  return CommentManager;
 })();