{
  "name": "comment-core-library",
  "description": "Extendable library for displaying danmaku comments.",
  "bugs": {
    "url": "https://github.com/jabbany/CommentCoreLibrary/issues",
    "email": "knh.jabbany@gmail.com"
  },
  "repository": {
    "type": "git",
    "url": "https://github.com/jabbany/CommentCoreLibrary.git"
  },
  "author": "Jim Chen <knh.jabbany@gmail.com>",
<<<<<<< HEAD
  "keywords": ["danmaku", "video", "comments", "CommentCoreLibrary"],
  "license":"MIT",
  "version": "0.10.2-rc.2",
  "main": "build/CommentCoreLibrary.js",
=======
  "keywords": [
    "danmaku",
    "video",
    "comments",
    "CommentCoreLibrary"
  ],
  "license": "MIT",
  "version": "0.9.3",
>>>>>>> 1ae2994a
  "devDependencies": {
    "coveralls": "~2.11.0",
    "grunt": "^1.0.1",
    "grunt-autoprefixer": "^3.0.4",
    "grunt-contrib-clean": "^1.0.0",
    "grunt-contrib-coffee": "^1.0.0",
    "grunt-contrib-concat": "^1.0.1",
    "grunt-contrib-copy": "^1.0.0",
    "grunt-contrib-cssmin": "^1.0.2",
    "grunt-contrib-jasmine": "^1.0.3",
    "grunt-contrib-jshint": "^1.0.0",
    "grunt-contrib-uglify": "^2.0.0",
    "grunt-contrib-watch": "^1.0.0",
    "grunt-template-jasmine-istanbul": "^0.5.0",
    "grunt-ts": "^5.5.1",
    "jasmine-jquery": "^2.0.0",
    "load-grunt-tasks": "^3.5.2"
  }
}<|MERGE_RESOLUTION|>--- conflicted
+++ resolved
@@ -10,12 +10,6 @@
     "url": "https://github.com/jabbany/CommentCoreLibrary.git"
   },
   "author": "Jim Chen <knh.jabbany@gmail.com>",
-<<<<<<< HEAD
-  "keywords": ["danmaku", "video", "comments", "CommentCoreLibrary"],
-  "license":"MIT",
-  "version": "0.10.2-rc.2",
-  "main": "build/CommentCoreLibrary.js",
-=======
   "keywords": [
     "danmaku",
     "video",
@@ -23,8 +17,7 @@
     "CommentCoreLibrary"
   ],
   "license": "MIT",
-  "version": "0.9.3",
->>>>>>> 1ae2994a
+  "version": "0.10.3-rc.1",
   "devDependencies": {
     "coveralls": "~2.11.0",
     "grunt": "^1.0.1",
