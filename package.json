{
  "name": "comment-core-library",
  "title": "CommentCoreLibrary",
  "description": "Javascript library for organizing and displaying danmaku comments",
  "bugs": {
    "url": "https://github.com/jabbany/CommentCoreLibrary/issues",
    "email": "knh.jabbany@gmail.com"
  },
  "repository": {
    "type": "git",
    "url": "https://github.com/jabbany/CommentCoreLibrary.git"
  },
  "author": "Jim Chen <knh.jabbany@gmail.com>",
  "license":"MIT",
  "version": "0.10.2-rc.2",
  "main": "build/CommentCoreLibrary.js",
  "keywords": [
    "danmaku",
    "video",
    "comments",
    "browser",
    "danmu"
  ],
<<<<<<< HEAD
  "main": "dist/CommentCoreLibrary.js",
  "license": "MIT",
  "version": "0.11.0",
=======
>>>>>>> db6bd138
  "devDependencies": {
    "coveralls": "~2.11.0",
    "grunt": "^1.0.1",
    "grunt-autoprefixer": "^3.0.4",
    "grunt-contrib-clean": "^1.0.0",
    "grunt-contrib-coffee": "^1.0.0",
    "grunt-contrib-concat": "^1.0.1",
    "grunt-contrib-copy": "^1.0.0",
    "grunt-contrib-cssmin": "^1.0.2",
    "grunt-contrib-jasmine": "^1.0.3",
    "grunt-contrib-jshint": "^1.0.0",
    "grunt-contrib-uglify": "^2.0.0",
    "grunt-contrib-watch": "^1.0.0",
    "grunt-template-jasmine-istanbul": "^0.5.0",
    "grunt-ts": "^5.5.1",
    "jquery": "^3.1.1",
    "jasmine-jquery": "^2.0.0",
    "sinon": "^1.17.6",
    "jasmine-sinon": "^0.4.0",
    "promise-polyfill": "^6.0.2",
    "load-grunt-tasks": "^3.5.2"
  }
}<|MERGE_RESOLUTION|>--- conflicted
+++ resolved
@@ -21,30 +21,27 @@
     "browser",
     "danmu"
   ],
-<<<<<<< HEAD
   "main": "dist/CommentCoreLibrary.js",
   "license": "MIT",
   "version": "0.11.0",
-=======
->>>>>>> db6bd138
   "devDependencies": {
-    "coveralls": "~2.11.0",
+    "coveralls": "~2.13.0",
     "grunt": "^1.0.1",
     "grunt-autoprefixer": "^3.0.4",
     "grunt-contrib-clean": "^1.0.0",
     "grunt-contrib-coffee": "^1.0.0",
     "grunt-contrib-concat": "^1.0.1",
     "grunt-contrib-copy": "^1.0.0",
-    "grunt-contrib-cssmin": "^1.0.2",
+    "grunt-contrib-cssmin": "^2.0.0",
     "grunt-contrib-jasmine": "^1.0.3",
     "grunt-contrib-jshint": "^1.0.0",
-    "grunt-contrib-uglify": "^2.0.0",
+    "grunt-contrib-uglify": "^2.3.0",
     "grunt-contrib-watch": "^1.0.0",
     "grunt-template-jasmine-istanbul": "^0.5.0",
     "grunt-ts": "^5.5.1",
     "jquery": "^3.1.1",
     "jasmine-jquery": "^2.0.0",
-    "sinon": "^1.17.6",
+    "sinon": "^2.1.0",
     "jasmine-sinon": "^0.4.0",
     "promise-polyfill": "^6.0.2",
     "load-grunt-tasks": "^3.5.2"
