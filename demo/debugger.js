// Debugger for demo
$ = function(a){return document.getElementById(a);};
var tests = {
	"test-1":"test/test.xml",
	"test-2":"test/test2.xml",
	"test-3":"test/rokubunnoichi.xml",
	"test-4":"test/mikunoshoushitsu.xml",
	"test-5":"test/unowen.xml",
	"test-6":"test/comment.xml",
	"test-7":"test/extended.xml",
	"test-8":"test/boss.xml",
	"test-9":"test/utsukushiki_mono.xml",
	"test-s":"test/scripting/kanpai.xml",
	"test-ac-1":{"f":'test/ACFun.json',"p":"acfun"},
	"test-ac-2":{"f":'test/ac940133.json',"p":"acfun"},
    "test-ts-1":"test/invalid/no_closing.xml",
    "test-ts-2":"test/invalid/syntax_error.xml",
    "test-ts-3":"test/invalid/xss.xml"
};

var debugs = {
	"preset-1-run":"cm.filter.addModifier(function(cmt){if(cmt.pool === 0) return null; return cmt;})",
	"preset-2-run":"cm.filter.setRuntimeFilter(function(cmt){if(cmt.hasSet) return cmt; cmt.hasSet = true; cmt.onclick = function(){if(!this.hold){this.hold = true;this.style.border=\"1px solid #ff0\";this.style.zIndex =\"9999\"; this.style.backgroundColor=\"#000\";}else{this.hold = false;this.style.border=\"0px\";this.style.backgroundColor=\"\";}}; return cmt;});",
	"preset-3-run":"cm.filter.addModifier(function(cmt){cmt.border = true; return cmt;})",
};

var state = {
	"format":"hrf",
	"cw": "p-main",
	"mode": "timer",
};

var windowbinds = {
	"p-main":{"id":"w-main", "opacityOnly":true},
	"p-code":{"id":"w-code"},
	"p-help":{"id":"w-help"}
};

var CCLDBG = new function(){
	var x = 0;
	var profiles = [];
	var pmax = 0;
	var smax = 0;
	var sample = 0;
	var avg = 0;
	this.reset = function(){
		profiles = [];
		x = 0;
		pmax = 0;
		avg = 0;
		sample = 0;
	};
	this.profiler = function(){
		var t = (new Date()).getTime();
		var tdiff = t - x;
		if(tdiff < 10){
			return;
		}
		sample ++;
		if(sample % 100 == 0){
			sample = 0;
			profiles.push(-1);
		}
		if(tdiff < 5000){
			avg += tdiff/300;
			profiles.push(tdiff);
			if(tdiff > pmax){
				pmax = tdiff;
			}
			if(tdiff > smax){
				smax = tdiff;
			}
			if(profiles.length > 300){
				var del = profiles.shift();
				avg -= del / 300;
			}
		}
		x = t;
	};
	this.render = function(){
		if(smax > avg * 4){
			smax = Math.round(avg * 4)
		}
		var ctx = $("profiler").getContext("2d");
		if(ctx != null){
			ctx.fillStyle = "#00FFFF";
			ctx.clearRect(0,0, 300, 40);
			for(var i = 0; i < profiles.length; i++){
				if(profiles[i] < 0){
					ctx.fillStyle = "#FF00FF";
					ctx.fillRect(i, 0, 1, 40);
					ctx.fillStyle = "#00FFFF";
					continue; 
				}
				var barh = Math.round((profiles[i]/(smax + 5)) * 40);
				if(barh <= 40){
					ctx.fillRect(i,40-barh,1,barh);
				}else{
					ctx.fillStyle = "#FFFF00";
					ctx.fillRect(i,40-barh,1,barh);
					ctx.fillStyle = "#00FFFF";
				}
			}
			ctx.fillStyle = "#FF0000";
			ctx.fillRect(0,40 - Math.round(avg/(smax + 5) * 40),300,1);
			ctx.fillStyle = "#00FFFF";
		};
		$("pf-stats").innerHTML = "AVG:" + Math.round(avg) + "<br>" + "MAX:" + pmax + "<br>FPS:" + (avg > 0 ? Math.round(1000/avg) : 0);
	};
	this.getProfiles = function(){
		return profiles;
	};
	var self = this;
	var t = -1;;
	this.on = function(){
		if(t > 0)
			return;
		t = setInterval(function(){
			self.render();
		},150);
		$("profiler-start").style.color = "#0ff";
	};
	this.off = function(){
		if(t < 0)
			return;
		clearInterval(t);
		t = -1;
		$("profiler-start").style.color = "";
		$("pf-stats").innerHTML = "PF:OFF";
	};
	this.isOn = function(){
		return t >= 0;
	};
};

function bind(){
	window.cm = new CommentManager($('commentCanvas'));
	cm.init();
	
	var tmr = -1;
	var start = 0;
	var playhead = 0;
	
	$("control-stop").addEventListener("click", function(e){
		if(e && e.preventDefault)
			e.preventDefault();
		stop();
	});
	
	$("control-resume").addEventListener("click", function(e){
		if(e && e.preventDefault)
			e.preventDefault();
		resume();
	});
	
	$("control-reset").addEventListener("click", function(e){
		if(e && e.preventDefault)
			e.preventDefault();
		playhead = 0;
		start = (new Date()).getTime();
		cm.clear();
	});
	
	$("w-main").addEventListener("keydown", function(k){
		if(k){
			if(k.keyCode === 70){
				state.format = (state.format === "hrf" ? "std" : "hrf");
			}else if(k.keyCode === 32){
				if(tmr < 0){
					resume();
				}else{
					stop();
				}
			}else if(k.keyCode === 66){
				$("player").style.backgroundColor = "#000"; //b
				$("c-region").style.color = "#fff";
			}else if(k.keyCode === 87){
				$("player").style.backgroundColor = "#fff"; //w
				$("c-region").style.color = "#000";
			}else if(k.keyCode === 82){
				var x = prompt("Resize player window (WxH or 'old','new')");
				if(x){
					if(x === "new")
						x = "672x438";
					if(x === "old")
						x = "512x384";	
					var wh = x.split("x");
					var w = parseInt(wh[0]);
					var h = parseInt(wh[1]);
					if(w > 0 && h > 0){
						$("player").style.height = h + "px";
						$("player-unit").style.width = w + "px";
						if(cm)
							cm.setBounds();
					}
				}
			}else if(k.keyCode === 80){ //p
				if(CCLDBG.isOn()){
					CCLDBG.off();
					cm.filter.setRuntimeFilter(null);
				}else{
					CCLDBG.on();
					cm.filter.setRuntimeFilter(function(cmt){
						CCLDBG.profiler();
						return cmt;
					});
				}
			}
		}
	});
	
	window.isDebugRunning = function(){
		return tmr >= 0 || !$("abpVideo").paused;
	};
	
	window.displayTime = function(playhead){
		if(state.format === "hrf"){
			var sec = Math.floor(playhead / 1000);
			var millis = playhead % 1000;
			var millisText = (millis > 99 ? millis : ("0" + (millis > 9 ? millis : "0" + millis)));
			$("control-status").textContent = Math.floor(sec/60) + ":" +
				((sec % 60) > 9 ? (sec % 60) : "0" + (sec % 60)) + ":" + millisText;
		}else{
			$("control-status").textContent = playhead;
		}
	};
	
	$("control-status").addEventListener("dblclick", function(e){
		var x = prompt("Please input time (" + (state.format === "hrf" ? "xx:xx:xxx" : "xxx") + "):");
		if(!x || x === "")
			return;
		if(state.format === "hrf"){
			var y = x.split(":");
			var m = parseInt(y[0]);
			var s = parseInt(y[1]);
			var ml = parseInt(y[2]);
			playhead = m * 60000 + s * 1000 + ml;
		}else{
			try{
				playhead = parseInt(x);
			}catch(e){}
		}
	});
	
	function stop(){
		if(state.mode === "timer"){
			cm.stop();
			$("control-status").className = "status";
			clearInterval(tmr);
			tmr = -1;
		}else{
			$("abpVideo").pause();
		}
	}
	function resume(){
		if(state.mode !== "timer"){
			$("abpVideo").play();
			return;
		}
		if(tmr !== -1)
			return;
		$("control-status").className = "status active";
		cm.start();
		start = new Date().getTime() - playhead;
		tmr = setInterval(function(){
			playhead = new Date().getTime() - start;
			displayTime(playhead);
			cm.time(playhead);
		},42);
	}
	
	/** Load **/
	window.loadDM = function(dmf,provider){
		if (window._provider && window._provider instanceof CommentProvider) {
			window._provider.destroy();
		}
		window._provider = new CommentProvider();
		cm.clear();
		dmf = "../" + dmf;
		window._provider.addTarget(cm);
		start = 0;
		
		try{
			clearTimeout(tmr);
		} catch(e) {}
		if (trace) {
			trace("Loading " + dmf + " : " + provider);
		}
<<<<<<< HEAD
		switch (provider) {
			case "acfun":
				window._provider.addStaticSource(
					CommentProvider.JSONProvider('GET', dmf),
					CommentProvider.SOURCE_JSON).addParser(
					    new AcfunFormat.JSONParser(),
					    CommentProvider.SOURCE_JSON);
				break;
			case "cdf":
				window._provider.addStaticSource(
					CommentProvider.JSONProvider('GET', dmf),
					CommentProvider.SOURCE_JSON).addParser(
					    new CommonDanmakuFormat.JSONParser(), 
					    CommentProvider.SOURCE_JSON);
				break;
			case "bilibili":
			default:
				window._provider.addStaticSource(
					CommentProvider.XMLProvider('GET', dmf),
					CommentProvider.SOURCE_XML).addParser(
					    new BilibiliFormat.XMLParser(), 
					    CommentProvider.SOURCE_XML);
				break;
		}
		window._provider.start().then(function (){
		cm.startTimer();
=======
		CommentLoader('../' + dmf, cm, provider);
		cm.start();
>>>>>>> db6bd138
		$("control-status").className = "status active";
			if(state.mode !== "timer"){
				$("abpVideo").play();
				return;
			}
			start = new Date().getTime();
			tmr = setInterval(function(){
				playhead = new Date().getTime() - start;
				cm.time(playhead);
				displayTime(playhead);
			},42);
		}).catch(function (e) {
			alert(e);
		});
	};
	
	var isWindowedFullscreen = false;
	function launchFullScreen(element) {
		cm.setBounds();
		if(element.requestFullscreen) {
			element.requestFullscreen();
		} else if(element.mozRequestFullscreen) {
			element.mozRequestFullscreen();
		} else if(element.webkitRequestFullscreen) {
			element.webkitRequestFullscreen();
		}
	}
	function launchWindowFull(element, e2){
		if(!isWindowedFullscreen){
			element.style.position = "fixed";
			element.style.top = "0";
			element.style.bottom = "0";
			element.style.left = "0";
			element.style.right = "0";
			element.style.width = "auto";
			element.style.height = "auto";
			e2.style.height = "100%";
		}else{
			element.style.position = "";
			element.style.top = "";
			element.style.bottom = "";
			element.style.left = "";
			element.style.right = "";
		}
		isWindowedFullscreen = !isWindowedFullscreen;
	}
	// Add Fullscreen Handlers
	var fs = function(){
		cm.setBounds();
	};
	document.addEventListener("fullscreenchange", fs);
	document.addEventListener("webkitfullscreenchange", fs);
	document.addEventListener("mozfullscreenchange", fs);
	
	$("fs-all").addEventListener("click", function(e){
		if(e && e.preventDefault)
			e.preventDefault();
		launchFullScreen($("player-unit"));
	});
	$("fs-win").addEventListener("click", function(e){
		if(e && e.preventDefault)
			e.preventDefault();
		launchWindowFull($("player-unit"), $("player"));
	});
}

function bindWindow(){
	for(var w in windowbinds){
		$(w).addEventListener("click", function(e){
			if(state.cw === this.id)
				return;
			if(window.isDebugRunning()){
				
			}
			state.cw = this.id;
			for(var win in windowbinds){
				$(win).className = "button";
				if($(windowbinds[win].id) && !windowbinds[win].opacityOnly){
					$(windowbinds[win].id).style.display ="none";
				}else if($(windowbinds[win].id) && windowbinds[win].opacityOnly){
					$(windowbinds[win].id).style.opacity = "0";
				}
			}
			this.className = "button active";
			try{
				$(windowbinds[this.id].id).style.display = "";
				$(windowbinds[this.id].id).style.opacity = "1";
			}catch(e){
				console.log(e);
			}
		});
	}
};

function bindTests(){
	for(var test in tests){
		try{
			$(test).addEventListener("click", (function(){
				var url = tests[test];
				return function(){
					if(typeof url === "string"){
						loadDM(url);
					}else{
						loadDM(url.f, url.p);
					}
				}
			})());
		}catch(e){}
	}
	$("profiler-start").addEventListener("click", function(e){
		CCLDBG.reset();
		CCLDBG.on();
		cm.filter.setRuntimeFilter(function(cmt){
			CCLDBG.profiler();
			return cmt;
		});
		e.preventDefault();
	});
	$("video-demo").addEventListener("click", function(e){
		var x = prompt("Please give video URL");
		if(!x){
			return;
		}
		if(x == ""){
			$("abpVideo").innerHTML = '<source src="http://content.bitsontherun.com/videos/bkaovAYt-52qL9xLP.mp4" type="video/mp4">'
			+ '<source src="http://content.bitsontherun.com/videos/bkaovAYt-27m5HpIu.webm" type="video/webm">';
		}else{
			$("abpVideo").innerHTML = '<source src="' + x + '">';
		}
		bindVideo($("abpVideo"), cm);
		state.mode = 'video';
		loadDM(tests['test-6']);
	});
	$("load-cmt-file").addEventListener("click", function(e){
		var x = prompt("Please give comment file URL");
		if(!x){
			return;
		}
		loadDM(x);
	});
}

function bindResize(){
	var sX = 0, sY = 0;
	var iX = 0, iY = 0;
	var isDownTB = false;
	var isDownLR = false;
	document.addEventListener("dblclick", function(){
		isDownTB = false;
		isDownLR = false;
	});
	$("control-resize-lr").addEventListener("mousedown", function(e){
		sX = e.clientX;
		iX = $("player-unit").offsetWidth;
		iY = $("player").offsetHeight;
		$("commentCanvas").style.border="1px solid #0ff";
		isDownLR = true;
		$("c-region").style.display = "";
	});
	$("control-resize-tb").addEventListener("mousedown", function(e){
		sY = e.clientY;
		iX = $("player-unit").offsetWidth;
		iY = $("player").offsetHeight;
		$("commentCanvas").style.border="1px solid #0ff";
		isDownTB = true;
		$("c-region").style.display = "";
	});
	document.addEventListener("mousemove", function(e){
		if(isDownTB){
			var yDelta = e.clientY - sY;
			$("player").style.height =  (iY + yDelta) + "px";
			$("c-region").innerHTML = iX + "x" + (iY + yDelta);
		}else if(isDownLR){
			var xDelta = e.clientX - sX;
			$("player-unit").style.width =  (iX + xDelta) + "px";
			$("c-region").innerHTML = (iX + xDelta) + "x" + iY;
		}
	});
	document.addEventListener("mouseup", function(e){
		if((isDownTB || isDownLR)){
			if(trace){
				trace("Resize to " + $("commentCanvas").offsetWidth + "x" + $("commentCanvas").offsetHeight);
			}
			cm.setBounds();
			$("commentCanvas").style.border="0px";
			$("c-region").style.display="none";
			cm.setBounds();
		}
		isDownTB = false;
		isDownLR = false;
	});
};

function bindDebugger(){
	var output = $("debugger-output");
	function trace(msg){
		if(typeof msg === "object"){
			var obj = {};
			for(var field in msg){
				if(typeof msg[field] !== "function"){
					obj[field] = msg[field].toString();
				}else{
					obj[field] = "[function Function]";
				}
			}
			msg = JSON.stringify(obj, undefined, 2);
		}else if(msg === undefined){
			msg = "[undefined]";
		}else if(typeof msg !== "string"){
			msg = msg.toString();
		}
		var lines = msg.replace(/&/g,"&amp;").replace(/</g, "&lt;").replace(/>/g, "&gt;").replace(/ /g,"&nbsp;").split("\n");
		output.innerHTML = lines.join("<br>") + "<br>" + output.innerHTML;
	};
	window.trace = trace;
	$("debugger-input-area").addEventListener("keydown",function(e){if(e.keyCode == 9) e.preventDefault()});
	$("debugger-input-area").addEventListener("keyup",function(e){if(e.keyCode == 9) { 
		e.preventDefault();
		this.innerHTML += "\t";
	}});
	$("debugger-run").addEventListener("click", function(){
		try{
			var cm = window.cm;
			eval($("debugger-input-area").innerText);
		}catch(e){
			trace(e);
			console.log(e);
		}
	});
	for(var x in debugs){
		$(x).addEventListener('click', function(){
			$("debugger-input-area").innerHTML = debugs[this.id];
		});
	}
};

function bindVideo(video, cm){
	video.addEventListener("timeupdate", function(){
		if(cm.display === false) return;
		if(video.hasStalled){
			cm.startTimer();
			video.hasStalled = false;
		}
		cm.time(Math.floor(video.currentTime * 1000));
		displayTime(Math.floor(video.currentTime * 1000));
	});
	video.addEventListener("play", function(){
		cm.start();
	});
	video.addEventListener("pause", function(){
		cm.stop();
	});
	video.addEventListener("waiting", function(){
		cm.stop();
	});
	video.addEventListener("playing",function(){
		cm.start();
	});
};

window.addEventListener("load", function(){
	bind();
	bindWindow();
	bindTests();
	bindResize();
	bindDebugger();
});<|MERGE_RESOLUTION|>--- conflicted
+++ resolved
@@ -286,7 +286,6 @@
 		if (trace) {
 			trace("Loading " + dmf + " : " + provider);
 		}
-<<<<<<< HEAD
 		switch (provider) {
 			case "acfun":
 				window._provider.addStaticSource(
@@ -313,10 +312,6 @@
 		}
 		window._provider.start().then(function (){
 		cm.startTimer();
-=======
-		CommentLoader('../' + dmf, cm, provider);
-		cm.start();
->>>>>>> db6bd138
 		$("control-status").className = "status active";
 			if(state.mode !== "timer"){
 				$("abpVideo").play();
