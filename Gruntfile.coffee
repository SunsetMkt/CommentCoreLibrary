module.exports = (grunt) ->
  require('load-grunt-tasks') grunt
  grunt.file.readJSON('package.json')
  
  # !! Compile configurations
  License = '/*!Copyright(c) CommentCoreLibrary (//github.com/jabbany/CommentCoreLibrary) - Licensed under the MIT License */'
<<<<<<< HEAD
  FilterType = "Comment" # "Comment" || "Simple"
  RenderType = "Transition" # "" || "Transition" || "Canvas"
=======
  FilterType = "Simple" # "Comment" || "Simple"
>>>>>>> c0a1c4bb
  # !! End of config area

  CSS = [
    'src/css/base.css',
    'src/css/fontalias.css'
  ]

  SRC_CORE_CMP = [
    'Comment'
    'CommentSpaceAllocator'
  ]

  SRC_CORE = [
    'src/Array.js'
    'src/core/CommentSpaceAllocator.js'
    'src/core/Comment.js'
    'src/filter/' + FilterType + 'Filter.js'
<<<<<<< HEAD
    'src/CommentSpaceAllocator.js'
    'src/CommentCoreLibrary' + RenderType + '.js'
=======
    'src/CommentCoreLibrary.js'
>>>>>>> c0a1c4bb
  ]

  SRC_SCRIPTING_KAGEROU =
    display: 'src/scripting/api/Display/Display.ts'
    runtime: 'src/scripting/api/Runtime/Runtime.ts'
    player:  'src/scripting/api/Player/Player.ts'
    utils:   'src/scripting/api/Utils/Utils.ts'
    tween:   'src/scripting/api/Tween/Tween.ts'

  SRC_PARSER = [
    'src/parsers/AcfunFormat.js'
    'src/parsers/BilibiliFormat.js'
  ]
  
  # !! Below are compile settings
  # Dynamically generate the core ts targets
  CMP_CORE_TS = { }
  CMP_CORE_NAME = [ ]
  for target in SRC_CORE_CMP
    CMP_CORE_NAME.push ("typescript:" + target)
    CMP_CORE_TS[target] = 
      options:
        target: 'es5'
        basePath: 'src/core'
      src:  "src/core/" + target + ".ts"
      dest: "src/core/" + target + ".js"

  # Dynamically generate the kagerou ts targets
  CMP_KAGEROU_TS = { }
  CMP_KAGEROU_NAME = [ ]
  for target,src of SRC_SCRIPTING_KAGEROU
    CMP_KAGEROU_NAME.push ('typescript:kagerou_engine_' + target)
    CMP_KAGEROU_TS['kagerou_engine_' + target] = 
      options: 
        target: 'es5'
        basePath: src.split('/')[0..-1].join('/')
      src: src
      dest: 'build/scripting/api/' + src.split('/').pop().split('.')[0] + '.js'
  
  # Append Typescript Tasks
  ts_config = {}
  for key,value of CMP_CORE_TS
    ts_config[key] = value
  for key,value of CMP_KAGEROU_TS
    ts_config[key] = value
  
  # Core concatenated with libraries
  # Actual concat ordering does not/should not matter
  SRC_CORELIB = SRC_CORE.concat(SRC_PARSER)

  grunt.initConfig(
    clean:
      scripting: ['build/scripting']
      build: ['build']
    
    # Concat CSS and JS files
    # core_only : builds CCL without parsers
    # all       : builds CCL with everything
    concat:
      scripting_host:
        files:
          'build/scripting/Host.js': ['src/scripting/Host.js','src/scripting/Unpacker.js']
      core_only:
        files:
          'build/style.css':       CSS
          'build/CommentCore.js':  SRC_CORE
      all:
        files:
          'build/style.css':             CSS
          'build/CommentCoreLibrary.js': SRC_CORELIB
    
    # Compile TypeScript
    typescript: ts_config
    
    # Copy
    copy:
      scripting_sandbox:
        files:[
          {expand: true, cwd:'src/scripting/api/', src: ['*.js'],  dest:'build/scripting/api/'},
          {expand: true, cwd:'src/scripting/', src: ['OOAPI.js','Worker.js'],  dest:'build/scripting/'}
        ]
    
    # Auto-prefix CSS properties using Can I Use?
    autoprefixer:
      options:
        browsers: ['last 3 versions', 'bb 10', 'android 3']

      no_dest:
        # File to output
        src: 'build/style.css'

    # Minify CSS
    cssmin:
      minify:
        src: ['build/style.css']
        dest: 'build/style.min.css'

    uglify:
      options: banner: License
      core_only:
        files:
          'build/CommentCore.min.js': SRC_CORE
      all:
        files:
          'build/CommentCoreLibrary.min.js': SRC_CORELIB

    # Watch files for changes
    watch:
      all:
        files: ['src/**/*', '!node_modules']

        # Run concat, autoprefixer, cssmin and uglify
        tasks: ['build']
  )
  
  # Register special compiles
  grunt.registerTask 'compile-ts-kagerou', CMP_KAGEROU_NAME
  grunt.registerTask 'compile-ts-core', CMP_CORE_NAME
  
  # Register our tasks
  grunt.registerTask 'build-scripting', ['clean:scripting','concat:scripting_host', 'compile-ts-kagerou', 'copy:scripting_sandbox']
  grunt.registerTask 'build-core', ['compile-ts-core', 'concat:core_only', 'autoprefixer', 'cssmin', 'uglify:core_only']
  grunt.registerTask 'build', ['compile-ts-core', 'concat:all', 'autoprefixer', 'cssmin', 'uglify:all']
  grunt.registerTask 'default', ['clean', 'build', 'build-scripting', 'watch']
<|MERGE_RESOLUTION|>--- conflicted
+++ resolved
@@ -4,12 +4,8 @@
   
   # !! Compile configurations
   License = '/*!Copyright(c) CommentCoreLibrary (//github.com/jabbany/CommentCoreLibrary) - Licensed under the MIT License */'
-<<<<<<< HEAD
-  FilterType = "Comment" # "Comment" || "Simple"
+  FilterType = "Simple" # "Comment" || "Simple"
   RenderType = "Transition" # "" || "Transition" || "Canvas"
-=======
-  FilterType = "Simple" # "Comment" || "Simple"
->>>>>>> c0a1c4bb
   # !! End of config area
 
   CSS = [
@@ -27,14 +23,9 @@
     'src/core/CommentSpaceAllocator.js'
     'src/core/Comment.js'
     'src/filter/' + FilterType + 'Filter.js'
-<<<<<<< HEAD
-    'src/CommentSpaceAllocator.js'
     'src/CommentCoreLibrary' + RenderType + '.js'
-=======
-    'src/CommentCoreLibrary.js'
->>>>>>> c0a1c4bb
   ]
-
+  
   SRC_SCRIPTING_KAGEROU =
     display: 'src/scripting/api/Display/Display.ts'
     runtime: 'src/scripting/api/Runtime/Runtime.ts'
